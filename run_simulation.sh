#!/bin/sh
# Runs the simulation, setting up the environment if needed

. "$(dirname "$0")/tests/scripts/common.sh"

if ! ensure_virtual_environment; then
    log_warning "Running reinstall_requirements.sh to create 'venv'..."
    ./reinstall_requirements.sh
    setup_virtual_environment
fi

<<<<<<< HEAD
=======

>>>>>>> 4c2d40da
find_python_interpreter
setup_joblib_env

if [ ! -d "datasets/bloodmnist" ]; then
  log_info "Datasets not found. Starting download..."
  DATASET_URL="https://fl-dataset-storage.s3.us-east-1.amazonaws.com/datasets.tar"

  mkdir -p datasets
  _orig_dir="$(pwd)"
  cd datasets || exit 1

  if command_exists wget; then
    log_info "Downloading with wget..."
    wget "$DATASET_URL"
  else
    log_info "Downloading with Python..."
    run_python -c "import urllib.request; print('Downloading datasets.tar...'); urllib.request.urlretrieve('$DATASET_URL', 'datasets.tar')"
  fi

  log_info "Extracting datasets..."
  tar -xf datasets.tar
  rm datasets.tar
  cd "$_orig_dir" || exit 1
fi

log_info "🚀 Initializing simulation..."
if run_python -m src.simulation_runner; then
    echo ""
    show_simulation_output_info "out/"
else
    log_error "❌ Simulation failed. Check the logs above for details."
    exit 1
fi<|MERGE_RESOLUTION|>--- conflicted
+++ resolved
@@ -9,10 +9,7 @@
     setup_virtual_environment
 fi
 
-<<<<<<< HEAD
-=======
 
->>>>>>> 4c2d40da
 find_python_interpreter
 setup_joblib_env
 
