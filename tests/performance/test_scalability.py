--- conflicted
+++ resolved
@@ -8,11 +8,11 @@
 import statistics
 import time
 from typing import Any, Dict, List, Optional, Tuple
-
+from tests.common import Mock, np, pytest
 from src.data_models.client_info import ClientInfo
 from src.data_models.simulation_strategy_config import StrategyConfig
 from src.data_models.simulation_strategy_history import SimulationStrategyHistory
-from tests.common import Mock, np, pytest
+
 from tests.fixtures.mock_datasets import (
     MockDatasetHandler,
     MockFederatedDataset,
@@ -115,12 +115,7 @@
                 time_ratio = curr_time / prev_time
                 tolerance = 3.0
 
-<<<<<<< HEAD
-                # Time ratio should not exceed client ratio by more than 3x
-                assert time_ratio <= client_ratio * 3, (
-=======
                 assert time_ratio <= client_ratio * tolerance, (
->>>>>>> 4c2d40da
                     f"{strategy_name} complexity issue: {client_ratio:.1f}x clients led to {time_ratio:.1f}x time"
                 )
 
@@ -470,12 +465,7 @@
                 time_ratio = curr_time / prev_time
                 tolerance = 3.0
 
-<<<<<<< HEAD
-                # Time ratio should not exceed client ratio by more than 3x
-                assert time_ratio <= client_ratio * 3, (
-=======
                 assert time_ratio <= client_ratio * tolerance, (
->>>>>>> 4c2d40da
                     f"{strategy_name} complexity issue: {client_ratio:.1f}x clients led to {time_ratio:.1f}x time"
                 )
 
