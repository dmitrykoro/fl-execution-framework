import sys
from unittest.mock import MagicMock

from src.data_models.client_info import ClientInfo
from src.data_models.round_info import RoundsInfo
from src.data_models.simulation_strategy_config import StrategyConfig
from src.data_models.simulation_strategy_history import SimulationStrategyHistory
from src.dataset_handlers.dataset_handler import DatasetHandler
from tests.common import Mock, pytest

sys.modules["cv2"] = MagicMock()


class TestSimulationStrategyHistory:
    """Test suite for SimulationStrategyHistory data model"""

    def test_init_basic(self):
        """Test SimulationStrategyHistory initialization with basic parameters"""
        # Create mock dataset handler
        mock_dataset_handler = Mock(spec=DatasetHandler)

        config = StrategyConfig(
            aggregation_strategy_keyword="trust",
            num_of_rounds=3,
            num_of_clients=5,
            remove_clients=True,
        )

        history = SimulationStrategyHistory(
            strategy_config=config,
            dataset_handler=mock_dataset_handler,
        )

        assert history.strategy_config == config
        assert history.dataset_handler == mock_dataset_handler
        assert isinstance(history.rounds_history, RoundsInfo)
        assert isinstance(history._clients_dict, dict)

    def test_post_init_rounds_history_creation(self):
        """Test that __post_init__ creates RoundsInfo correctly"""
        mock_dataset_handler = Mock(spec=DatasetHandler)

        config = StrategyConfig(
            aggregation_strategy_keyword="pid", num_of_rounds=4, num_of_clients=6
        )

        history = SimulationStrategyHistory(
            strategy_config=config,
            dataset_handler=mock_dataset_handler,
        )

        # Verify RoundsInfo was created with correct config
        assert isinstance(history.rounds_history, RoundsInfo)
        assert history.rounds_history is not None
        assert history.rounds_history.simulation_strategy_config == config

    def test_post_init_clients_dict_creation(self):
        """Test that __post_init__ creates client dictionary correctly"""
        mock_dataset_handler = Mock(spec=DatasetHandler)

        config = StrategyConfig(num_of_rounds=3, num_of_clients=4)

        history = SimulationStrategyHistory(
            strategy_config=config,
            dataset_handler=mock_dataset_handler,
        )

        # Verify correct number of clients created
        assert len(history._clients_dict) == 4

        # Verify client IDs are correct
        for i in range(4):
            assert i in history._clients_dict
            client = history._clients_dict[i]
            assert isinstance(client, ClientInfo)
            assert client.client_id == i
            assert client.num_of_rounds == 3

    def test_post_init_malicious_client_marking(self):
        """Test that clients start benign and become malicious via attack_schedule"""
        mock_dataset_handler = Mock(spec=DatasetHandler)

        config = StrategyConfig(
            num_of_rounds=2,
            num_of_clients=5,
            attack_schedule=[
                {
                    "start_round": 1,
                    "end_round": 2,
                    "attack_type": "label_flipping",
                    "flip_fraction": 1.0,
                    "selection_strategy": "specific",
                    "malicious_client_ids": [1, 3],
                }
            ],
        )

        history = SimulationStrategyHistory(
            strategy_config=config,
            dataset_handler=mock_dataset_handler,
        )

        # All clients start as benign
        for client in history.get_all_clients():
            assert client.is_malicious is False

        # Update malicious status for round 1
        history.update_client_malicious_status(current_round=1)

        # Check malicious client marking after update
        assert history._clients_dict[0].is_malicious is False
        assert history._clients_dict[1].is_malicious is True
        assert history._clients_dict[2].is_malicious is False
        assert history._clients_dict[3].is_malicious is True
        assert history._clients_dict[4].is_malicious is False

    def test_get_all_clients(self):
        """Test get_all_clients method returns correct list"""
        mock_dataset_handler = Mock(spec=DatasetHandler)

        config = StrategyConfig(num_of_rounds=2, num_of_clients=3)

        history = SimulationStrategyHistory(
            strategy_config=config,
            dataset_handler=mock_dataset_handler,
        )

        all_clients = history.get_all_clients()

        assert len(all_clients) == 3
        assert all(isinstance(client, ClientInfo) for client in all_clients)

        # Verify client IDs are present (order may vary)
        client_ids = {client.client_id for client in all_clients}
        assert client_ids == {0, 1, 2}

    def test_insert_single_client_history_entry_basic(self):
        """Test insert_single_client_history_entry with basic parameters"""
        mock_dataset_handler = Mock(spec=DatasetHandler)

        config = StrategyConfig(num_of_rounds=3, num_of_clients=2)

        history = SimulationStrategyHistory(
            strategy_config=config,
            dataset_handler=mock_dataset_handler,
        )

        # Insert history entry for client 0, round 1
        history.insert_single_client_history_entry(
            client_id=0,
            current_round=1,
            removal_criterion=0.5,
            absolute_distance=0.3,
            loss=0.2,
            accuracy=0.85,
            aggregation_participation=1,
        )

        client = history._clients_dict[0]
        assert client.removal_criterion_history[0] == 0.5
        assert client.absolute_distance_history[0] == 0.3
        assert client.loss_history[0] == 0.2
        assert client.accuracy_history[0] == 0.85
        assert client.aggregation_participation_history[0] == 1

    def test_insert_single_client_history_entry_partial_data(self):
        """Test insert_single_client_history_entry with partial data"""
        mock_dataset_handler = Mock(spec=DatasetHandler)

        config = StrategyConfig(num_of_rounds=2, num_of_clients=2)

        history = SimulationStrategyHistory(
            strategy_config=config,
            dataset_handler=mock_dataset_handler,
        )

        # Insert only some metrics
        history.insert_single_client_history_entry(
            client_id=1, current_round=2, loss=0.4, accuracy=0.75
        )

        client = history._clients_dict[1]
        # Only specified metrics should be updated
        assert client.loss_history[1] == 0.4
        assert client.accuracy_history[1] == 0.75
        # Others should remain as initialized (None or default)
        assert client.removal_criterion_history[1] is None
        assert client.absolute_distance_history[1] is None
        # aggregation_participation should remain default (1)
        assert client.aggregation_participation_history[1] == 1

    def test_insert_round_history_entry_basic(self):
        """Test insert_round_history_entry with all parameters"""
        mock_dataset_handler = Mock(spec=DatasetHandler)

        config = StrategyConfig(num_of_rounds=2, num_of_clients=2)

        history = SimulationStrategyHistory(
            strategy_config=config,
            dataset_handler=mock_dataset_handler,
        )

        history.insert_round_history_entry(
            score_calculation_time_nanos=1500000,
            removal_threshold=0.6,
            loss_aggregated=0.25,
        )

        rounds_info = history.rounds_history
        assert rounds_info is not None
        assert rounds_info.score_calculation_time_nanos_history == [1500000]
        assert rounds_info.removal_threshold_history == [0.6]
        assert rounds_info.aggregated_loss_history == [0.25]

    def test_insert_round_history_entry_partial_data(self):
        """Test insert_round_history_entry with partial data"""
        mock_dataset_handler = Mock(spec=DatasetHandler)

        config = StrategyConfig(num_of_rounds=2, num_of_clients=2)

        history = SimulationStrategyHistory(
            strategy_config=config,
            dataset_handler=mock_dataset_handler,
        )

        # Insert only some metrics
        history.insert_round_history_entry(
            score_calculation_time_nanos=2000000, loss_aggregated=0.35
        )

        rounds_info = history.rounds_history
        assert rounds_info is not None
        assert rounds_info.score_calculation_time_nanos_history == [2000000]
        assert rounds_info.aggregated_loss_history == [0.35]
        # removal_threshold should not be updated
        assert len(rounds_info.removal_threshold_history) == 0

    def test_update_client_participation(self):
        """Test update_client_participation method"""
        mock_dataset_handler = Mock(spec=DatasetHandler)

        config = StrategyConfig(num_of_rounds=3, num_of_clients=5)

        history = SimulationStrategyHistory(
            strategy_config=config,
            dataset_handler=mock_dataset_handler,
        )

        # Remove clients 1 and 3 in round 2
        removed_client_ids = {1, 3}
        history.update_client_participation(
            current_round=2, removed_client_ids=removed_client_ids
        )

        # Check that removed clients have participation = 0 for round 2 (index 1)
        assert history._clients_dict[1].aggregation_participation_history[1] == 0
        assert history._clients_dict[3].aggregation_participation_history[1] == 0

        # Check that non-removed clients still have participation = 1
        assert history._clients_dict[0].aggregation_participation_history[1] == 1
        assert history._clients_dict[2].aggregation_participation_history[1] == 1
        assert history._clients_dict[4].aggregation_participation_history[1] == 1

    def test_calculate_additional_rounds_data_basic_scenario(self):
        """Test calculate_additional_rounds_data with basic scenario"""
        mock_dataset_handler = Mock(spec=DatasetHandler)

        config = StrategyConfig(
            num_of_rounds=2,
            num_of_clients=4,
            remove_clients=True,
            attack_schedule=[
                {
                    "start_round": 1,
                    "end_round": 2,
                    "attack_type": "label_flipping",
                    "flip_fraction": 1.0,
                    "selection_strategy": "specific",
                    "malicious_client_ids": [1, 3],
                }
            ],
        )

        history = SimulationStrategyHistory(
            strategy_config=config,
            dataset_handler=mock_dataset_handler,
        )

        # Update malicious status for round 1
        history.update_client_malicious_status(current_round=1)

        # Set up client data for round 1
        # Client 0 (benign): aggregated, accuracy 0.8
        history.insert_single_client_history_entry(
            0, 1, accuracy=0.8, aggregation_participation=1
        )
        # Client 1 (malicious): not aggregated
        history.insert_single_client_history_entry(
            1, 1, accuracy=0.6, aggregation_participation=0
        )
        # Client 2 (benign): aggregated, accuracy 0.9
        history.insert_single_client_history_entry(
            2, 1, accuracy=0.9, aggregation_participation=1
        )
        # Client 3 (malicious): aggregated (false negative)
        history.insert_single_client_history_entry(
            3, 1, accuracy=0.7, aggregation_participation=1
        )

        # Set up client data for round 2
        history.insert_single_client_history_entry(
            0, 2, accuracy=0.85, aggregation_participation=1
        )
        history.insert_single_client_history_entry(
            1, 2, accuracy=0.65, aggregation_participation=0
        )
        history.insert_single_client_history_entry(
            2, 2, accuracy=0.95, aggregation_participation=0
        )  # False positive
        history.insert_single_client_history_entry(
            3, 2, accuracy=0.75, aggregation_participation=0
        )

        history.calculate_additional_rounds_data()

        rounds_info = history.rounds_history
        assert rounds_info is not None

        # Round 1: TP=2 (clients 0,2), TN=1 (client 1), FP=0, FN=1 (client 3)
        # Round 2: TP=1 (client 0), TN=2 (clients 1,3), FP=1 (client 2), FN=0
        assert rounds_info.tp_history == [2, 1]
        assert rounds_info.tn_history == [1, 2]
        assert rounds_info.fp_history == [0, 1]
        assert rounds_info.fn_history == [1, 0]

        # Average accuracy should be calculated for benign aggregated clients
        # Round 1: (0.8 + 0.9) / 2 = 0.85
        # Round 2: 0.85 / 1 = 0.85
        assert rounds_info.average_accuracy_history == pytest.approx([85, 85], rel=8.0)

    def test_calculate_additional_rounds_data_no_removal(self):
        """Test calculate_additional_rounds_data when remove_clients=False"""
        mock_dataset_handler = Mock(spec=DatasetHandler)

        config = StrategyConfig(num_of_rounds=2, num_of_clients=3, remove_clients=False)

        history = SimulationStrategyHistory(
            strategy_config=config,
            dataset_handler=mock_dataset_handler,
        )

        # Set up client data (all clients participate when no removal)
        history.insert_single_client_history_entry(
            0, 1, accuracy=0.8, aggregation_participation=1
        )
        history.insert_single_client_history_entry(
            1, 1, accuracy=0.6, aggregation_participation=1
        )
        history.insert_single_client_history_entry(
            2, 1, accuracy=0.9, aggregation_participation=1
        )

        history.insert_single_client_history_entry(
            0, 2, accuracy=0.85, aggregation_participation=1
        )
        history.insert_single_client_history_entry(
            1, 2, accuracy=0.65, aggregation_participation=1
        )
        history.insert_single_client_history_entry(
            2, 2, accuracy=0.95, aggregation_participation=1
        )

        history.calculate_additional_rounds_data()

        rounds_info = history.rounds_history
        assert rounds_info is not None

        # When remove_clients=False, TP/TN/FP/FN should still be calculated but all zeros
        # since no removal logic is applied
        assert len(rounds_info.tp_history) == 2
        assert len(rounds_info.tn_history) == 2
        assert len(rounds_info.fp_history) == 2
        assert len(rounds_info.fn_history) == 2

        # Average accuracy should include only benign clients (0 and 2)
        # Round 1: (0.8 + 0.9) / 2 * 100 = 85.0
        # Round 2: (0.85 + 0.95) / 2 * 100 = 90.0
        assert rounds_info.average_accuracy_history == pytest.approx(
            [85.0, 90.0], rel=8.0
        )

    def test_calculate_additional_rounds_data_calls_additional_metrics(self):
        """Test that calculate_additional_rounds_data calls calculate_additional_metrics when remove_clients=True"""
        mock_dataset_handler = Mock(spec=DatasetHandler)

        config = StrategyConfig(num_of_rounds=1, num_of_clients=2, remove_clients=True)

        history = SimulationStrategyHistory(
            strategy_config=config,
            dataset_handler=mock_dataset_handler,
        )

        # Set up minimal client data
        history.insert_single_client_history_entry(
            0, 1, accuracy=0.8, aggregation_participation=1
        )
        history.insert_single_client_history_entry(
            1, 1, accuracy=0.9, aggregation_participation=1
        )

        # Mock the calculate_additional_metrics method to verify it's called
        assert history.rounds_history is not None
        original_method = history.rounds_history.calculate_additional_metrics
        history.rounds_history.calculate_additional_metrics = Mock()

        history.calculate_additional_rounds_data()

        # Verify calculate_additional_metrics was called
        history.rounds_history.calculate_additional_metrics.assert_called_once()

        # Restore original method
        history.rounds_history.calculate_additional_metrics = original_method

    def test_data_consistency_across_operations(self):
        """Test data consistency across multiple operations"""
        mock_dataset_handler = Mock(spec=DatasetHandler)

        config = StrategyConfig(
            num_of_rounds=1,  # Use only 1 round to avoid None values
            num_of_clients=3,
            remove_clients=True,
        )

        history = SimulationStrategyHistory(
            strategy_config=config,
            dataset_handler=mock_dataset_handler,
        )

        # Insert client history entries for round 1
        history.insert_single_client_history_entry(
            0, 1, loss=0.3, accuracy=0.8, aggregation_participation=1
        )
        history.insert_single_client_history_entry(
            1, 1, loss=0.25, accuracy=0.85, aggregation_participation=1
        )
        history.insert_single_client_history_entry(
            2, 1, loss=0.4, accuracy=0.7, aggregation_participation=0
        )

        # Insert round history entry
        history.insert_round_history_entry(
            score_calculation_time_nanos=1000000,
            removal_threshold=0.5,
            loss_aggregated=0.275,
        )

        # Update client participation
        history.update_client_participation(1, {2})

        # Calculate additional data
        history.calculate_additional_rounds_data()

        # Verify data consistency
        assert len(history._clients_dict) == 3
        assert history._clients_dict[0].loss_history[0] == 0.3
        assert history._clients_dict[1].accuracy_history[0] == 0.85
        assert history._clients_dict[2].aggregation_participation_history[0] == 0

        assert history.rounds_history is not None
        assert history.rounds_history.score_calculation_time_nanos_history == [1000000]
        assert history.rounds_history.removal_threshold_history == [0.5]
        assert history.rounds_history.aggregated_loss_history == [0.275]

        # Average accuracy should be (0.8 + 0.85) / 2 * 100 = 82.5 for benign aggregated clients
        assert history.rounds_history.average_accuracy_history[0] == pytest.approx(
            82.5, rel=1e-3
        )

    def test_edge_case_no_clients(self):
        """Test edge case with zero clients"""
        mock_dataset_handler = Mock(spec=DatasetHandler)

        config = StrategyConfig(num_of_rounds=1, num_of_clients=0)

        history = SimulationStrategyHistory(
            strategy_config=config,
            dataset_handler=mock_dataset_handler,
        )

        assert len(history._clients_dict) == 0
        assert len(history.get_all_clients()) == 0

    def test_edge_case_all_clients_malicious(self):
        """Test edge case where all clients are malicious"""
        mock_dataset_handler = Mock(spec=DatasetHandler)

        config = StrategyConfig(
            num_of_rounds=1,
            num_of_clients=3,
            attack_schedule=[
                {
                    "start_round": 1,
                    "end_round": 1,
                    "attack_type": "label_flipping",
                    "flip_fraction": 1.0,
                    "selection_strategy": "specific",
                    "malicious_client_ids": [0, 1, 2],
                }
            ],
        )

        history = SimulationStrategyHistory(
            strategy_config=config,
            dataset_handler=mock_dataset_handler,
        )

        # Update malicious status for round 1
        history.update_client_malicious_status(current_round=1)

        # All clients should be marked as malicious
        for client in history.get_all_clients():
            assert client.is_malicious is True

    def test_edge_case_single_round_single_client(self):
        """Test edge case with single round and single client"""
        mock_dataset_handler = Mock(spec=DatasetHandler)

        config = StrategyConfig(num_of_rounds=1, num_of_clients=1, remove_clients=True)

        history = SimulationStrategyHistory(
            strategy_config=config,
            dataset_handler=mock_dataset_handler,
        )

        # Insert data and calculate
        history.insert_single_client_history_entry(
            0, 1, accuracy=0.9, aggregation_participation=1
        )
        history.calculate_additional_rounds_data()

        # Should work without errors
        assert len(history._clients_dict) == 1
        assert history.rounds_history is not None
<<<<<<< HEAD
        assert history.rounds_history.average_accuracy_history[0] == 0.9

    def test_insert_round_history_entry_with_zero_values(self):
        """Test that zero values are properly recorded (not treated as falsy)"""
        mock_dataset_handler = Mock(spec=DatasetHandler)
        mock_dataset_handler.poisoned_client_ids = set()

        config = StrategyConfig(num_of_rounds=2, num_of_clients=2)

        history = SimulationStrategyHistory(
            strategy_config=config,
            dataset_handler=mock_dataset_handler,
            rounds_history=None,
        )

        # Insert round history with zero values - should be recorded, not skipped
        history.insert_round_history_entry(
            score_calculation_time_nanos=0,  # Zero time (very fast calculation)
            removal_threshold=0.0,  # Zero threshold
            loss_aggregated=0.0,  # Perfect loss (zero)
        )

        rounds_info = history.rounds_history
        assert rounds_info is not None

        # Verify all zero values were recorded correctly
        assert rounds_info.score_calculation_time_nanos_history == [0]
        assert rounds_info.removal_threshold_history == [0.0]
        assert rounds_info.aggregated_loss_history == [0.0]
=======
        assert history.rounds_history.average_accuracy_history[0] == 90.0

    def test_calculate_additional_rounds_data_with_attack_schedule(self):
        """Test that TP/TN/FP/FN metrics are calculated correctly for dynamic attack schedules."""
        mock_dataset_handler = Mock(spec=DatasetHandler)
        mock_dataset_handler.poisoned_client_ids = []

        # Create config with attack_schedule where clients 0,1 are malicious in rounds 2-3
        config = StrategyConfig(
            num_of_rounds=5,
            num_of_clients=3,
            remove_clients=True,
            attack_schedule=[
                {
                    "start_round": 2,
                    "end_round": 3,
                    "attack_type": "label_flipping",
                    "flip_fraction": 0.7,
                    "selection_strategy": "specific",
                    "malicious_client_ids": [0, 1],
                }
            ],
        )

        history = SimulationStrategyHistory(
            strategy_config=config, dataset_handler=mock_dataset_handler
        )

        # Simulate aggregation history for all clients across all rounds
        # Assume all clients participate in all rounds
        for round_num in range(1, 6):
            for client_id in range(3):
                history.insert_single_client_history_entry(
                    client_id, round_num, accuracy=0.8, aggregation_participation=1
                )

        # Calculate metrics
        history.calculate_additional_rounds_data()

        rounds_info = history.rounds_history

        # Round 1: No attacks active, all clients benign and aggregated
        # TP: 3 (all benign clients aggregated), TN: 0, FP: 0, FN: 0
        assert rounds_info.tp_history[0] == 3
        assert rounds_info.tn_history[0] == 0
        assert rounds_info.fp_history[0] == 0
        assert rounds_info.fn_history[0] == 0

        # Round 2: Clients 0,1 malicious, client 2 benign, all aggregated
        # TP: 1 (client 2 benign and aggregated)
        # TN: 0 (no malicious clients excluded)
        # FP: 0 (no benign clients excluded)
        # FN: 2 (clients 0,1 malicious but aggregated)
        assert rounds_info.tp_history[1] == 1
        assert rounds_info.tn_history[1] == 0
        assert rounds_info.fp_history[1] == 0
        assert rounds_info.fn_history[1] == 2

        # Round 3: Same as round 2 (attack still active)
        assert rounds_info.tp_history[2] == 1
        assert rounds_info.tn_history[2] == 0
        assert rounds_info.fp_history[2] == 0
        assert rounds_info.fn_history[2] == 2

        # Round 4: Attack ended, all clients benign again
        # TP: 3, TN: 0, FP: 0, FN: 0
        assert rounds_info.tp_history[3] == 3
        assert rounds_info.tn_history[3] == 0
        assert rounds_info.fp_history[3] == 0
        assert rounds_info.fn_history[3] == 0

        # Round 5: Same as round 4
        assert rounds_info.tp_history[4] == 3
        assert rounds_info.tn_history[4] == 0
        assert rounds_info.fp_history[4] == 0
        assert rounds_info.fn_history[4] == 0
>>>>>>> 4c2d40da
<|MERGE_RESOLUTION|>--- conflicted
+++ resolved
@@ -1,13 +1,14 @@
 import sys
 from unittest.mock import MagicMock
 
+from tests.common import Mock, pytest
 from src.data_models.client_info import ClientInfo
 from src.data_models.round_info import RoundsInfo
 from src.data_models.simulation_strategy_config import StrategyConfig
 from src.data_models.simulation_strategy_history import SimulationStrategyHistory
 from src.dataset_handlers.dataset_handler import DatasetHandler
-from tests.common import Mock, pytest
-
+
+# Mock cv2 before importing modules that depend on it
 sys.modules["cv2"] = MagicMock()
 
 
@@ -541,37 +542,6 @@
         # Should work without errors
         assert len(history._clients_dict) == 1
         assert history.rounds_history is not None
-<<<<<<< HEAD
-        assert history.rounds_history.average_accuracy_history[0] == 0.9
-
-    def test_insert_round_history_entry_with_zero_values(self):
-        """Test that zero values are properly recorded (not treated as falsy)"""
-        mock_dataset_handler = Mock(spec=DatasetHandler)
-        mock_dataset_handler.poisoned_client_ids = set()
-
-        config = StrategyConfig(num_of_rounds=2, num_of_clients=2)
-
-        history = SimulationStrategyHistory(
-            strategy_config=config,
-            dataset_handler=mock_dataset_handler,
-            rounds_history=None,
-        )
-
-        # Insert round history with zero values - should be recorded, not skipped
-        history.insert_round_history_entry(
-            score_calculation_time_nanos=0,  # Zero time (very fast calculation)
-            removal_threshold=0.0,  # Zero threshold
-            loss_aggregated=0.0,  # Perfect loss (zero)
-        )
-
-        rounds_info = history.rounds_history
-        assert rounds_info is not None
-
-        # Verify all zero values were recorded correctly
-        assert rounds_info.score_calculation_time_nanos_history == [0]
-        assert rounds_info.removal_threshold_history == [0.0]
-        assert rounds_info.aggregated_loss_history == [0.0]
-=======
         assert history.rounds_history.average_accuracy_history[0] == 90.0
 
     def test_calculate_additional_rounds_data_with_attack_schedule(self):
@@ -647,5 +617,4 @@
         assert rounds_info.tp_history[4] == 3
         assert rounds_info.tn_history[4] == 0
         assert rounds_info.fp_history[4] == 0
-        assert rounds_info.fn_history[4] == 0
->>>>>>> 4c2d40da
+        assert rounds_info.fn_history[4] == 0