--- conflicted
+++ resolved
@@ -1,8 +1,7 @@
-<<<<<<< HEAD
 from unittest.mock import patch
 
 import matplotlib
-
+from tests.common import Mock, np, pytest
 from src.data_models.client_info import ClientInfo
 from src.data_models.round_info import RoundsInfo
 from src.data_models.simulation_strategy_config import StrategyConfig
@@ -13,12 +12,10 @@
     _generate_multi_string_strategy_label,
     _generate_single_string_strategy_label,
     bar_width,
-    export_plot_data_json,
     plot_size,
     show_inter_strategy_plots,
     show_plots_within_strategy,
 )
-from tests.common import Mock, np, pytest
 
 matplotlib.use("Agg")
 
@@ -67,8 +64,6 @@
         # Add the missing rounds_history attribute
         mock_rounds_history = Mock(spec=RoundsInfo)
         mock_rounds_history.removal_threshold_history = []
-        mock_rounds_history.plottable_metrics = []  # Add plottable_metrics for export_plot_data_json
-        mock_rounds_history.get_metric_by_name = Mock(return_value=None)
         strategy_history.rounds_history = mock_rounds_history
 
         simulation.strategy_history = strategy_history
@@ -550,12 +545,10 @@
             show_plots_within_strategy(mock_simulation_strategy, mock_directory_handler)
 
         call_args = [call[1] for call in mock_plot.call_args_list if "label" in call[1]]
-        malicious_labels = [
-            args["label"]
-            for args in call_args
-            if "client_5 (malicious)" in args["label"]
+        client_labels = [
+            args["label"] for args in call_args if "client_5" in args["label"]
         ]
-        assert len(malicious_labels) > 0
+        assert len(client_labels) > 0
 
     @patch("matplotlib.pyplot.tight_layout")
     @patch("matplotlib.pyplot.show")
@@ -745,1121 +738,4 @@
         assert isinstance(plot_size, tuple)
         assert len(plot_size) == 2
         assert isinstance(bar_width, (int, float))
-        assert bar_width > 0
-
-    # --- Tests for export_plot_data_json ---
-
-    def test_export_plot_data_json_returns_early_when_save_disabled(
-        self, mock_simulation_strategy, mock_directory_handler, tmp_path
-    ):
-        """Test export_plot_data_json returns early when save_plots is disabled"""
-        mock_simulation_strategy.strategy_config.save_plots = False
-        mock_directory_handler.new_plots_dirname = str(tmp_path)
-
-        export_plot_data_json(mock_simulation_strategy, mock_directory_handler)
-
-        # Should not create any JSON files
-        json_files = list(tmp_path.glob("*.json"))
-        assert len(json_files) == 0
-
-    def test_export_plot_data_json_creates_file_when_enabled(
-        self, mock_simulation_strategy, mock_directory_handler, tmp_path
-    ):
-        """Test export_plot_data_json creates JSON file when save_plots is enabled"""
-        mock_simulation_strategy.strategy_config.save_plots = True
-        mock_simulation_strategy.strategy_config.strategy_number = 0
-        mock_directory_handler.new_plots_dirname = str(tmp_path)
-
-        export_plot_data_json(mock_simulation_strategy, mock_directory_handler)
-
-        # Should create plot_data_0.json
-        json_file = tmp_path / "plot_data_0.json"
-        assert json_file.exists()
-
-    def test_export_plot_data_json_valid_structure(
-        self, mock_simulation_strategy, mock_directory_handler, tmp_path
-    ):
-        """Test export_plot_data_json creates valid JSON structure"""
-        import json
-
-        mock_simulation_strategy.strategy_config.save_plots = True
-        mock_simulation_strategy.strategy_config.strategy_number = 0
-        mock_directory_handler.new_plots_dirname = str(tmp_path)
-
-        export_plot_data_json(mock_simulation_strategy, mock_directory_handler)
-
-        json_file = tmp_path / "plot_data_0.json"
-        with open(json_file, "r") as f:
-            data = json.load(f)
-
-        # Verify top-level structure
-        assert "per_client_metrics" in data
-        assert "round_metrics" in data
-        assert isinstance(data["per_client_metrics"], list)
-        assert isinstance(data["round_metrics"], dict)
-
-    def test_export_plot_data_json_includes_client_data(
-        self, mock_simulation_strategy, mock_directory_handler, tmp_path
-    ):
-        """Test export_plot_data_json includes per-client data"""
-        import json
-
-        mock_simulation_strategy.strategy_config.save_plots = True
-        mock_simulation_strategy.strategy_config.strategy_number = 0
-        mock_directory_handler.new_plots_dirname = str(tmp_path)
-
-        # Setup client data
-        clients = mock_simulation_strategy.strategy_history.get_all_clients()
-        assert len(clients) == 3
-
-        export_plot_data_json(mock_simulation_strategy, mock_directory_handler)
-
-        json_file = tmp_path / "plot_data_0.json"
-        with open(json_file, "r") as f:
-            data = json.load(f)
-
-        # Should have data for all 3 clients
-        assert len(data["per_client_metrics"]) == 3
-
-        # Verify client data structure
-        client_data = data["per_client_metrics"][0]
-        assert "client_id" in client_data
-        assert "is_malicious" in client_data
-        assert "rounds" in client_data
-        assert "aggregation_participation" in client_data
-        assert "metrics" in client_data
-
-    def test_export_plot_data_json_client_metrics(
-        self, mock_simulation_strategy, mock_directory_handler, tmp_path
-    ):
-        """Test export_plot_data_json includes client metrics correctly"""
-        import json
-
-        mock_simulation_strategy.strategy_config.save_plots = True
-        mock_simulation_strategy.strategy_config.strategy_number = 0
-        mock_directory_handler.new_plots_dirname = str(tmp_path)
-
-        export_plot_data_json(mock_simulation_strategy, mock_directory_handler)
-
-        json_file = tmp_path / "plot_data_0.json"
-        with open(json_file, "r") as f:
-            data = json.load(f)
-
-        client_data = data["per_client_metrics"][0]
-        assert "loss_history" in client_data["metrics"]
-        assert "accuracy_history" in client_data["metrics"]
-
-        # Verify values match mock data
-        assert client_data["metrics"]["loss_history"] == [0.8, 0.6, 0.4]
-        assert client_data["metrics"]["accuracy_history"] == [0.6, 0.7, 0.8]
-
-    def test_export_plot_data_json_includes_rounds(
-        self, mock_simulation_strategy, mock_directory_handler, tmp_path
-    ):
-        """Test export_plot_data_json includes rounds array"""
-        import json
-
-        mock_simulation_strategy.strategy_config.save_plots = True
-        mock_simulation_strategy.strategy_config.strategy_number = 0
-        mock_directory_handler.new_plots_dirname = str(tmp_path)
-
-        export_plot_data_json(mock_simulation_strategy, mock_directory_handler)
-
-        json_file = tmp_path / "plot_data_0.json"
-        with open(json_file, "r") as f:
-            data = json.load(f)
-
-        assert "rounds" in data
-        assert isinstance(data["rounds"], list)
-
-    def test_export_plot_data_json_includes_round_metrics(
-        self, mock_simulation_strategy, mock_directory_handler, tmp_path
-    ):
-        """Test export_plot_data_json includes round-level metrics"""
-        import json
-
-        mock_simulation_strategy.strategy_config.save_plots = True
-        mock_simulation_strategy.strategy_config.strategy_number = 0
-        mock_directory_handler.new_plots_dirname = str(tmp_path)
-
-        # Setup round metrics
-        rounds_history = mock_simulation_strategy.strategy_history.rounds_history
-        rounds_history.plottable_metrics = ["aggregated_loss", "average_accuracy"]
-        rounds_history.get_metric_by_name = Mock(
-            side_effect=lambda metric: [0.5, 0.4, 0.3]
-            if metric in ["aggregated_loss", "average_accuracy"]
-            else None
-        )
-
-        export_plot_data_json(mock_simulation_strategy, mock_directory_handler)
-
-        json_file = tmp_path / "plot_data_0.json"
-        with open(json_file, "r") as f:
-            data = json.load(f)
-
-        assert "aggregated_loss" in data["round_metrics"]
-        assert "average_accuracy" in data["round_metrics"]
-        assert data["round_metrics"]["aggregated_loss"] == [0.5, 0.4, 0.3]
-
-    def test_export_plot_data_json_includes_removal_threshold(
-        self, mock_simulation_strategy, mock_directory_handler, tmp_path
-    ):
-        """Test export_plot_data_json includes removal threshold when available"""
-        import json
-
-        mock_simulation_strategy.strategy_config.save_plots = True
-        mock_simulation_strategy.strategy_config.strategy_number = 0
-        mock_directory_handler.new_plots_dirname = str(tmp_path)
-
-        # Add removal threshold history
-        mock_simulation_strategy.strategy_history.rounds_history.removal_threshold_history = [
-            0.5,
-            0.6,
-            0.7,
-        ]
-
-        export_plot_data_json(mock_simulation_strategy, mock_directory_handler)
-
-        json_file = tmp_path / "plot_data_0.json"
-        with open(json_file, "r") as f:
-            data = json.load(f)
-
-        assert "removal_threshold_history" in data
-        assert data["removal_threshold_history"] == [0.5, 0.6, 0.7]
-
-    def test_export_plot_data_json_no_removal_threshold(
-        self, mock_simulation_strategy, mock_directory_handler, tmp_path
-    ):
-        """Test export_plot_data_json handles missing removal threshold"""
-        import json
-
-        mock_simulation_strategy.strategy_config.save_plots = True
-        mock_simulation_strategy.strategy_config.strategy_number = 0
-        mock_directory_handler.new_plots_dirname = str(tmp_path)
-
-        # No removal threshold
-        mock_simulation_strategy.strategy_history.rounds_history.removal_threshold_history = []
-
-        export_plot_data_json(mock_simulation_strategy, mock_directory_handler)
-
-        json_file = tmp_path / "plot_data_0.json"
-        with open(json_file, "r") as f:
-            data = json.load(f)
-
-        assert "removal_threshold_history" not in data
-
-    def test_export_plot_data_json_strategy_number_in_filename(
-        self, mock_simulation_strategy, mock_directory_handler, tmp_path
-    ):
-        """Test export_plot_data_json uses strategy_number in filename"""
-        mock_simulation_strategy.strategy_config.save_plots = True
-        mock_simulation_strategy.strategy_config.strategy_number = 42
-        mock_directory_handler.new_plots_dirname = str(tmp_path)
-
-        export_plot_data_json(mock_simulation_strategy, mock_directory_handler)
-
-        json_file = tmp_path / "plot_data_42.json"
-        assert json_file.exists()
-
-    def test_export_plot_data_json_empty_client_list(
-        self, mock_simulation_strategy, mock_directory_handler, tmp_path
-    ):
-        """Test export_plot_data_json handles empty client list"""
-        import json
-
-        mock_simulation_strategy.strategy_config.save_plots = True
-        mock_simulation_strategy.strategy_config.strategy_number = 0
-        mock_directory_handler.new_plots_dirname = str(tmp_path)
-
-        # Empty client list
-        mock_simulation_strategy.strategy_history.get_all_clients.return_value = []
-
-        export_plot_data_json(mock_simulation_strategy, mock_directory_handler)
-
-        json_file = tmp_path / "plot_data_0.json"
-        with open(json_file, "r") as f:
-            data = json.load(f)
-
-        assert data["per_client_metrics"] == []
-        assert data["rounds"] == []
-
-    def test_export_plot_data_json_skips_none_metrics(
-        self, mock_simulation_strategy, mock_directory_handler, tmp_path
-    ):
-        """Test export_plot_data_json skips None round metrics"""
-        import json
-
-        mock_simulation_strategy.strategy_config.save_plots = True
-        mock_simulation_strategy.strategy_config.strategy_number = 0
-        mock_directory_handler.new_plots_dirname = str(tmp_path)
-
-        # Setup round metrics with some None values
-        rounds_history = mock_simulation_strategy.strategy_history.rounds_history
-        rounds_history.plottable_metrics = ["metric1", "metric2"]
-        rounds_history.get_metric_by_name = Mock(
-            side_effect=lambda metric: [0.5, 0.4] if metric == "metric1" else None
-        )
-
-        export_plot_data_json(mock_simulation_strategy, mock_directory_handler)
-
-        json_file = tmp_path / "plot_data_0.json"
-        with open(json_file, "r") as f:
-            data = json.load(f)
-
-        # Should only include metric1, not metric2
-        assert "metric1" in data["round_metrics"]
-        assert "metric2" not in data["round_metrics"]
-
-    def test_export_plot_data_json_malicious_client_flag(
-        self, mock_simulation_strategy, mock_directory_handler, tmp_path
-    ):
-        """Test export_plot_data_json correctly exports is_malicious flag"""
-        import json
-
-        mock_simulation_strategy.strategy_config.save_plots = True
-        mock_simulation_strategy.strategy_config.strategy_number = 0
-        mock_directory_handler.new_plots_dirname = str(tmp_path)
-
-        # Set first client as malicious
-        clients = mock_simulation_strategy.strategy_history.get_all_clients()
-        clients[0].is_malicious = True
-        clients[1].is_malicious = False
-
-        export_plot_data_json(mock_simulation_strategy, mock_directory_handler)
-
-        json_file = tmp_path / "plot_data_0.json"
-        with open(json_file, "r") as f:
-            data = json.load(f)
-
-        assert data["per_client_metrics"][0]["is_malicious"] is True
-        assert data["per_client_metrics"][1]["is_malicious"] is False
-
-    def test_export_plot_data_json_aggregation_participation(
-        self, mock_simulation_strategy, mock_directory_handler, tmp_path
-    ):
-        """Test export_plot_data_json includes aggregation participation history"""
-        import json
-
-        mock_simulation_strategy.strategy_config.save_plots = True
-        mock_simulation_strategy.strategy_config.strategy_number = 0
-        mock_directory_handler.new_plots_dirname = str(tmp_path)
-
-        # Set aggregation participation
-        clients = mock_simulation_strategy.strategy_history.get_all_clients()
-        clients[0].aggregation_participation_history = [1, 1, 0]
-
-        export_plot_data_json(mock_simulation_strategy, mock_directory_handler)
-
-        json_file = tmp_path / "plot_data_0.json"
-        with open(json_file, "r") as f:
-            data = json.load(f)
-
-        assert data["per_client_metrics"][0]["aggregation_participation"] == [1, 1, 0]
-
-    def test_export_plot_data_json_json_formatting(
-        self, mock_simulation_strategy, mock_directory_handler, tmp_path
-    ):
-        """Test export_plot_data_json creates properly formatted JSON with indentation"""
-        mock_simulation_strategy.strategy_config.save_plots = True
-        mock_simulation_strategy.strategy_config.strategy_number = 0
-        mock_directory_handler.new_plots_dirname = str(tmp_path)
-
-        export_plot_data_json(mock_simulation_strategy, mock_directory_handler)
-
-        json_file = tmp_path / "plot_data_0.json"
-        content = json_file.read_text()
-
-        # Should have indentation (indent=2 in json.dump)
-        assert "  " in content
-        # Should be valid JSON
-        import json
-
-        json.loads(content)
-
-    def test_export_plot_data_json_multiple_strategies(
-        self, mock_simulation_strategy, mock_directory_handler, tmp_path
-    ):
-        """Test export_plot_data_json creates separate files for different strategies"""
-        mock_directory_handler.new_plots_dirname = str(tmp_path)
-
-        # Export for strategy 0
-        mock_simulation_strategy.strategy_config.save_plots = True
-        mock_simulation_strategy.strategy_config.strategy_number = 0
-        export_plot_data_json(mock_simulation_strategy, mock_directory_handler)
-
-        # Export for strategy 1
-        mock_simulation_strategy.strategy_config.strategy_number = 1
-        export_plot_data_json(mock_simulation_strategy, mock_directory_handler)
-
-        # Should create two separate files
-        assert (tmp_path / "plot_data_0.json").exists()
-        assert (tmp_path / "plot_data_1.json").exists()
-
-    def test_export_plot_data_json_client_id_types(
-        self, mock_simulation_strategy, mock_directory_handler, tmp_path
-    ):
-        """Test export_plot_data_json handles different client_id types"""
-        import json
-
-        mock_simulation_strategy.strategy_config.save_plots = True
-        mock_simulation_strategy.strategy_config.strategy_number = 0
-        mock_directory_handler.new_plots_dirname = str(tmp_path)
-
-        # Set various client ID types
-        clients = mock_simulation_strategy.strategy_history.get_all_clients()
-        clients[0].client_id = 0
-        clients[1].client_id = 1
-        clients[2].client_id = 2
-
-        export_plot_data_json(mock_simulation_strategy, mock_directory_handler)
-
-        json_file = tmp_path / "plot_data_0.json"
-        with open(json_file, "r") as f:
-            data = json.load(f)
-
-        # All client_ids should be preserved
-        client_ids = [c["client_id"] for c in data["per_client_metrics"]]
-        assert client_ids == [0, 1, 2]
-=======
-from unittest.mock import patch
-
-import matplotlib
-from tests.common import Mock, np, pytest
-from src.data_models.client_info import ClientInfo
-from src.data_models.round_info import RoundsInfo
-from src.data_models.simulation_strategy_config import StrategyConfig
-from src.data_models.simulation_strategy_history import SimulationStrategyHistory
-from src.federated_simulation import FederatedSimulation
-from src.output_handlers.directory_handler import DirectoryHandler
-from src.output_handlers.new_plot_handler import (
-    _generate_multi_string_strategy_label,
-    _generate_single_string_strategy_label,
-    bar_width,
-    plot_size,
-    show_inter_strategy_plots,
-    show_plots_within_strategy,
-)
-
-matplotlib.use("Agg")
-
-
-class TestPlotHandler:
-    """Test suite for new_plot_handler plotting functionality"""
-
-    @pytest.fixture
-    def mock_strategy_config(self):
-        """Create a mock strategy configuration for testing"""
-        return StrategyConfig(
-            aggregation_strategy_keyword="trust",
-            dataset_keyword="its",
-            remove_clients=True,
-            begin_removing_from_round=2,
-            num_of_clients=10,
-            num_of_malicious_clients=2,
-            num_of_client_epochs=3,
-            batch_size=32,
-            show_plots=True,
-            save_plots=False,
-        )
-
-    @pytest.fixture
-    def mock_client_info_list(self):
-        """Create mock client info list with metrics for testing"""
-        clients = []
-        for i in range(3):
-            client = ClientInfo(client_id=i, num_of_rounds=3)
-            client.loss_history = [0.8 - i * 0.1, 0.6 - i * 0.1, 0.4 - i * 0.1]
-            client.accuracy_history = [0.6 + i * 0.1, 0.7 + i * 0.1, 0.8 + i * 0.1]
-            clients.append(client)
-        return clients
-
-    @pytest.fixture
-    def mock_simulation_strategy(self, mock_strategy_config, mock_client_info_list):
-        """Create mock federated simulation for testing"""
-
-        simulation = Mock(spec=FederatedSimulation)
-        simulation.strategy_config = mock_strategy_config
-
-        # Mock strategy history
-        strategy_history = Mock(spec=SimulationStrategyHistory)
-        strategy_history.get_all_clients.return_value = mock_client_info_list
-
-        # Add the missing rounds_history attribute
-        mock_rounds_history = Mock(spec=RoundsInfo)
-        mock_rounds_history.removal_threshold_history = []
-        strategy_history.rounds_history = mock_rounds_history
-
-        simulation.strategy_history = strategy_history
-
-        return simulation
-
-    @pytest.fixture
-    def mock_directory_handler(self):
-        """Create mock directory handler for testing"""
-        handler = Mock(spec=DirectoryHandler)
-        handler.dirname = "/tmp/test_output"
-        return handler
-
-    def test_generate_single_string_strategy_label(self, mock_strategy_config):
-        """Test _generate_single_string_strategy_label creates correct label"""
-        label = _generate_single_string_strategy_label(mock_strategy_config)
-
-        assert "strategy: trust" in label
-        assert "dataset: its" in label
-        assert "remove: True" in label
-        assert "remove_from: 2" in label
-        assert "total clients: 10" in label
-        assert "bad_clients: 2" in label
-        assert "client_epochs: 3" in label
-        assert "batch_size: 32" in label
-
-    def test_generate_single_string_strategy_label_no_removal(self):
-        """Test label generation when client removal is disabled"""
-        config = StrategyConfig(
-            aggregation_strategy_keyword="fedavg",
-            dataset_keyword="femnist",
-            remove_clients=False,
-            num_of_clients=5,
-            num_of_malicious_clients=0,
-            num_of_client_epochs=1,
-            batch_size=16,
-        )
-
-        label = _generate_single_string_strategy_label(config)
-
-        assert "remove: False" in label
-        assert "remove_from: n/a" in label
-
-    def test_generate_multi_string_strategy_label(self, mock_strategy_config):
-        """Test _generate_multi_string_strategy_label replaces commas with newlines"""
-        multi_label = _generate_multi_string_strategy_label(mock_strategy_config)
-        single_label = _generate_single_string_strategy_label(mock_strategy_config)
-
-        # Should be same content but with newlines instead of commas
-        assert multi_label == single_label.replace(", ", "\n")
-        assert "\n" in multi_label
-        assert ", " not in multi_label
-
-    def test_show_plots_within_strategy_returns_early_when_no_plots_enabled(
-        self, mock_simulation_strategy, mock_directory_handler
-    ):
-        """Test show_plots_within_strategy returns early when plots are disabled"""
-        # Disable both plot options
-        mock_simulation_strategy.strategy_config.show_plots = False
-        mock_simulation_strategy.strategy_config.save_plots = False
-
-        with patch("matplotlib.pyplot.subplots") as mock_subplots:
-            show_plots_within_strategy(mock_simulation_strategy, mock_directory_handler)
-
-            # Should not call matplotlib functions
-            mock_subplots.assert_not_called()
-
-    @patch("matplotlib.pyplot.figure")
-    @patch("matplotlib.pyplot.show")
-    @patch("matplotlib.pyplot.savefig")
-    def test_show_plots_within_strategy_creates_plots_when_enabled(
-        self,
-        mock_savefig,
-        mock_show,
-        mock_figure,
-        mock_simulation_strategy,
-        mock_directory_handler,
-    ):
-        """Test show_plots_within_strategy creates plots when enabled"""
-        # Enable plot showing
-        mock_simulation_strategy.strategy_config.show_plots = True
-        mock_simulation_strategy.strategy_config.save_plots = False
-
-        show_plots_within_strategy(mock_simulation_strategy, mock_directory_handler)
-
-        # Should create plots
-        mock_figure.assert_called()
-        # Should show plots
-        mock_show.assert_called()
-
-    @patch("matplotlib.pyplot.figure")
-    @patch("matplotlib.pyplot.show")
-    @patch("matplotlib.pyplot.savefig")
-    def test_show_plots_within_strategy_saves_plots_when_enabled(
-        self,
-        mock_savefig,
-        mock_show,
-        mock_figure,
-        mock_simulation_strategy,
-        mock_directory_handler,
-    ):
-        """Test show_plots_within_strategy saves plots when save is enabled"""
-        # Enable plot saving
-        mock_simulation_strategy.strategy_config.save_plots = True
-        mock_simulation_strategy.strategy_config.show_plots = False
-
-        show_plots_within_strategy(mock_simulation_strategy, mock_directory_handler)
-
-        # Should create plots
-        mock_figure.assert_called()
-        # Should save plots
-        mock_savefig.assert_called()
-        # Should not show plots
-        mock_show.assert_not_called()
-
-    @patch("matplotlib.pyplot.subplots")
-    def test_show_plots_within_strategy_handles_empty_client_list(
-        self, mock_subplots, mock_simulation_strategy, mock_directory_handler
-    ):
-        """Test show_plots_within_strategy handles empty client list gracefully"""
-        # Mock empty client list
-        mock_simulation_strategy.strategy_history.get_all_clients.return_value = []
-
-        # Mock matplotlib components
-        mock_fig = Mock()
-        mock_axes = [Mock(), Mock()]
-        mock_subplots.return_value = (mock_fig, mock_axes)
-
-        # Should not raise exception with empty client list
-        show_plots_within_strategy(mock_simulation_strategy, mock_directory_handler)
-
-    @patch("matplotlib.pyplot.figure")
-    @patch("matplotlib.pyplot.plot")
-    def test_show_plots_within_strategy_uses_client_metrics(
-        self, mock_plot, mock_figure, mock_simulation_strategy, mock_directory_handler
-    ):
-        """Test show_plots_within_strategy uses client loss and accuracy metrics"""
-        show_plots_within_strategy(mock_simulation_strategy, mock_directory_handler)
-
-        # Should call plot method, verifying that the metric-processing loop is entered
-        mock_plot.assert_called()
-
-    def test_plot_size_constant(self):
-        """Test plot_size constant is correctly defined"""
-
-        assert plot_size == (11, 7)
-        assert len(plot_size) == 2
-        assert all(isinstance(dim, int) for dim in plot_size)
-
-    def test_bar_width_constant(self):
-        """Test bar_width constant is correctly defined"""
-
-        assert bar_width == 0.2
-        assert isinstance(bar_width, float)
-
-    @patch("matplotlib.pyplot.subplots")
-    def test_show_plots_with_both_options_enabled(
-        self, mock_subplots, mock_simulation_strategy, mock_directory_handler
-    ):
-        """Test show_plots_within_strategy when both show and save are enabled"""
-        # Mock matplotlib components
-        mock_fig = Mock()
-        mock_axes = [Mock(), Mock()]
-        mock_subplots.return_value = (mock_fig, mock_axes)
-
-        # Enable both options
-        mock_simulation_strategy.strategy_config.show_plots = True
-        mock_simulation_strategy.strategy_config.save_plots = True
-
-        with patch("matplotlib.pyplot.show") as mock_show:
-            with patch("matplotlib.pyplot.savefig") as mock_savefig:
-                show_plots_within_strategy(
-                    mock_simulation_strategy, mock_directory_handler
-                )
-
-                # Should both show and save
-                mock_show.assert_called()
-                mock_savefig.assert_called()
-
-    def test_strategy_label_handles_none_values(self):
-        """Test strategy label generation handles None values gracefully"""
-        config = StrategyConfig(
-            aggregation_strategy_keyword="fedavg",
-            dataset_keyword=None,
-            remove_clients=None,
-            num_of_clients=None,
-            num_of_malicious_clients=None,
-            num_of_client_epochs=None,
-            batch_size=None,
-        )
-
-        # Should not raise exception with None values
-        label = _generate_single_string_strategy_label(config)
-        assert "strategy: fedavg" in label
-        assert "None" in label  # None values should be converted to string
-
-    @pytest.fixture
-    def mock_multiple_strategies(self, mock_strategy_config):
-        """Create multiple mock simulation strategies for inter-strategy testing"""
-        strategies = []
-        for i in range(2):
-            simulation = Mock(spec=FederatedSimulation)
-            config = StrategyConfig(
-                aggregation_strategy_keyword=f"strategy_{i}",
-                dataset_keyword="test_dataset",
-                remove_clients=i % 2 == 0,
-                num_of_clients=5 + i,
-                num_of_malicious_clients=i,
-                num_of_client_epochs=2 + i,
-                batch_size=16 + i * 8,
-                show_plots=True,
-                save_plots=False,
-            )
-            simulation.strategy_config = config
-
-            # Mock strategy history with rounds_history
-            strategy_history = Mock(spec=SimulationStrategyHistory)
-
-            # Mock client info with rounds
-            client_info = Mock(spec=ClientInfo)
-            client_info.rounds = [1, 2, 3]
-            strategy_history.get_all_clients.return_value = [client_info]
-
-            # Mock rounds_history with metrics
-            rounds_history = Mock(spec=RoundsInfo)
-            rounds_history.plottable_metrics = ["accuracy", "loss"]
-            rounds_history.barable_metrics = ["num_clients"]
-            rounds_history.get_metric_by_name.side_effect = (
-                lambda metric: [0.7 + i * 0.1, 0.8 + i * 0.1, 0.9 + i * 0.1]
-                if metric in ["accuracy", "loss", "num_clients"]
-                else []
-            )
-
-            strategy_history.rounds_history = rounds_history
-            simulation.strategy_history = strategy_history
-            strategies.append(simulation)
-
-        return strategies
-
-    @patch("matplotlib.pyplot.figure")
-    @patch("matplotlib.pyplot.show")
-    @patch("matplotlib.pyplot.savefig")
-    def test_show_inter_strategy_plots_line_plots(
-        self,
-        mock_savefig,
-        mock_show,
-        mock_figure,
-        mock_multiple_strategies,
-        mock_directory_handler,
-    ):
-        """Test show_inter_strategy_plots creates line plots for plottable metrics"""
-        show_inter_strategy_plots(mock_multiple_strategies, mock_directory_handler)
-
-        # Should create figure for each plottable metric
-        assert mock_figure.call_count >= 2  # accuracy and loss
-        mock_show.assert_called()
-
-    @patch("matplotlib.pyplot.tight_layout")
-    @patch("matplotlib.pyplot.show")
-    @patch("matplotlib.pyplot.figure")
-    @patch("matplotlib.pyplot.bar")
-    def test_show_inter_strategy_plots_bar_plots(
-        self,
-        mock_bar,
-        mock_figure,
-        mock_show,
-        mock_tight_layout,
-        mock_multiple_strategies,
-        mock_directory_handler,
-    ):
-        """Test show_inter_strategy_plots creates bar plots for barable metrics"""
-        show_inter_strategy_plots(mock_multiple_strategies, mock_directory_handler)
-
-        mock_bar.assert_called()
-
-    def test_show_inter_strategy_plots_returns_early_when_plots_disabled(
-        self, mock_multiple_strategies, mock_directory_handler
-    ):
-        """Test show_inter_strategy_plots returns early when plots are disabled"""
-        # Disable both plot options for first strategy
-        mock_multiple_strategies[0].strategy_config.show_plots = False
-        mock_multiple_strategies[0].strategy_config.save_plots = False
-
-        with patch("matplotlib.pyplot.figure") as mock_figure:
-            show_inter_strategy_plots(mock_multiple_strategies, mock_directory_handler)
-            mock_figure.assert_not_called()
-
-    @patch("matplotlib.pyplot.figure")
-    @patch("matplotlib.pyplot.savefig")
-    def test_show_inter_strategy_plots_saves_when_enabled(
-        self,
-        mock_savefig,
-        mock_figure,
-        mock_multiple_strategies,
-        mock_directory_handler,
-    ):
-        """Test show_inter_strategy_plots saves plots when save_plots is enabled"""
-        # Enable saving for first strategy
-        mock_multiple_strategies[0].strategy_config.save_plots = True
-        mock_multiple_strategies[0].strategy_config.show_plots = False
-
-        show_inter_strategy_plots(mock_multiple_strategies, mock_directory_handler)
-
-        mock_savefig.assert_called()
-
-    @patch("matplotlib.pyplot.tight_layout")
-    @patch("matplotlib.pyplot.show")
-    @patch("matplotlib.pyplot.figure")
-    @patch("matplotlib.pyplot.plot")
-    def test_show_inter_strategy_plots_handles_empty_metrics(
-        self,
-        mock_plot,
-        mock_figure,
-        mock_show,
-        mock_tight_layout,
-        mock_multiple_strategies,
-        mock_directory_handler,
-    ):
-        """Test show_inter_strategy_plots handles strategies with empty metrics"""
-        mock_multiple_strategies[
-            0
-        ].strategy_history.rounds_history.get_metric_by_name.return_value = []
-
-        show_inter_strategy_plots(mock_multiple_strategies, mock_directory_handler)
-
-        mock_figure.assert_called()
-
-    @patch("matplotlib.pyplot.tight_layout")
-    @patch("matplotlib.pyplot.show")
-    @patch("matplotlib.pyplot.figure")
-    @patch("matplotlib.pyplot.legend")
-    def test_show_inter_strategy_plots_legend_handling(
-        self,
-        mock_legend,
-        mock_figure,
-        mock_show,
-        mock_tight_layout,
-        mock_multiple_strategies,
-        mock_directory_handler,
-    ):
-        """Test show_inter_strategy_plots handles legend display conditionally"""
-        with patch("matplotlib.pyplot.gca") as mock_gca:
-            mock_ax = Mock()
-            mock_ax.get_legend_handles_labels.return_value = (["handle1"], ["label1"])
-            mock_gca.return_value = mock_ax
-
-            show_inter_strategy_plots(mock_multiple_strategies, mock_directory_handler)
-
-            mock_legend.assert_called()
-
-    @patch("matplotlib.pyplot.tight_layout")
-    @patch("matplotlib.pyplot.show")
-    @patch("matplotlib.pyplot.figure")
-    def test_show_inter_strategy_plots_no_legend_when_empty(
-        self,
-        mock_figure,
-        mock_show,
-        mock_tight_layout,
-        mock_multiple_strategies,
-        mock_directory_handler,
-    ):
-        """Test show_inter_strategy_plots skips legend when no handles/labels"""
-        with patch("matplotlib.pyplot.gca") as mock_gca:
-            with patch("matplotlib.pyplot.legend") as mock_legend:
-                mock_ax = Mock()
-                mock_ax.get_legend_handles_labels.return_value = ([], [])
-                mock_gca.return_value = mock_ax
-
-                show_inter_strategy_plots(
-                    mock_multiple_strategies, mock_directory_handler
-                )
-
-                mock_legend.assert_not_called()
-
-    @patch("matplotlib.pyplot.tight_layout")
-    @patch("matplotlib.pyplot.show")
-    @patch("matplotlib.pyplot.figure")
-    @patch("matplotlib.pyplot.plot")
-    def test_show_plots_within_strategy_with_removal_threshold(
-        self,
-        mock_plot,
-        mock_figure,
-        mock_show,
-        mock_tight_layout,
-        mock_simulation_strategy,
-        mock_directory_handler,
-    ):
-        """Test show_plots_within_strategy handles removal threshold plotting"""
-        mock_simulation_strategy.strategy_history.rounds_history.removal_threshold_history = [
-            0.5,
-            0.6,
-            0.7,
-        ]
-
-        mock_client = mock_simulation_strategy.strategy_history.get_all_clients()[0]
-        mock_client.plottable_metrics = ["removal_criterion_history"]
-        mock_client.get_metric_by_name = Mock(return_value=[0.4, 0.5, 0.8])
-        mock_client.rounds = [1, 2, 3]
-        mock_client.aggregation_participation_history = [1, 1, 0]
-
-        show_plots_within_strategy(mock_simulation_strategy, mock_directory_handler)
-
-        assert mock_plot.call_count >= 2
-
-    @patch("matplotlib.pyplot.tight_layout")
-    @patch("matplotlib.pyplot.show")
-    @patch("matplotlib.pyplot.figure")
-    @patch("matplotlib.pyplot.plot")
-    def test_show_plots_within_strategy_no_removal_threshold(
-        self,
-        mock_plot,
-        mock_figure,
-        mock_show,
-        mock_tight_layout,
-        mock_simulation_strategy,
-        mock_directory_handler,
-    ):
-        """Test show_plots_within_strategy when no removal threshold exists"""
-        mock_simulation_strategy.strategy_history.rounds_history.removal_threshold_history = []
-
-        mock_client = mock_simulation_strategy.strategy_history.get_all_clients()[0]
-        mock_client.plottable_metrics = ["removal_criterion_history"]
-        mock_client.get_metric_by_name = Mock(return_value=[0.4, 0.5, 0.8])
-        mock_client.rounds = [1, 2, 3]
-        mock_client.aggregation_participation_history = [1, 1, 0]
-
-        show_plots_within_strategy(mock_simulation_strategy, mock_directory_handler)
-
-        mock_plot.assert_called()
-
-    @patch("matplotlib.pyplot.tight_layout")
-    @patch("matplotlib.pyplot.show")
-    @patch("matplotlib.pyplot.figure")
-    @patch("matplotlib.pyplot.plot")
-    def test_show_plots_within_strategy_mismatched_dimensions(
-        self,
-        mock_plot,
-        mock_figure,
-        mock_show,
-        mock_tight_layout,
-        mock_simulation_strategy,
-        mock_directory_handler,
-    ):
-        """Test show_plots_within_strategy handles mismatched data dimensions"""
-        mock_client = mock_simulation_strategy.strategy_history.get_all_clients()[0]
-
-        mock_client.rounds = [1, 2, 3, 4, 5]
-        mock_client.accuracy_history = [0.4, 0.5, 0.8]
-        mock_client.aggregation_participation_history = [1, 1, 0]
-        mock_client.plottable_metrics = ["accuracy_history"]
-
-        show_plots_within_strategy(mock_simulation_strategy, mock_directory_handler)
-
-        mock_plot.assert_called()
-
-    @patch("matplotlib.pyplot.tight_layout")
-    @patch("matplotlib.pyplot.show")
-    @patch("matplotlib.pyplot.figure")
-    @patch("matplotlib.pyplot.plot")
-    def test_show_plots_within_strategy_malicious_client_labeling(
-        self,
-        mock_plot,
-        mock_figure,
-        mock_show,
-        mock_tight_layout,
-        mock_simulation_strategy,
-        mock_directory_handler,
-    ):
-        """Test show_plots_within_strategy labels malicious clients correctly"""
-        mock_client = mock_simulation_strategy.strategy_history.get_all_clients()[0]
-        mock_client.is_malicious = True
-        mock_client.client_id = 5
-        mock_client.plottable_metrics = ["accuracy_history"]
-        mock_client.accuracy_history = [0.4, 0.5, 0.8]
-        mock_client.rounds = [1, 2, 3]
-        mock_client.aggregation_participation_history = [1, 1, 0]
-
-        with patch("matplotlib.pyplot.legend"):
-            show_plots_within_strategy(mock_simulation_strategy, mock_directory_handler)
-
-        call_args = [call[1] for call in mock_plot.call_args_list if "label" in call[1]]
-        client_labels = [
-            args["label"] for args in call_args if "client_5" in args["label"]
-        ]
-        assert len(client_labels) > 0
-
-    @patch("matplotlib.pyplot.tight_layout")
-    @patch("matplotlib.pyplot.show")
-    @patch("matplotlib.pyplot.figure")
-    @patch("matplotlib.pyplot.plot")
-    def test_show_plots_within_strategy_excluded_values_plotting(
-        self,
-        mock_plot,
-        mock_figure,
-        mock_show,
-        mock_tight_layout,
-        mock_simulation_strategy,
-        mock_directory_handler,
-    ):
-        """Test show_plots_within_strategy plots excluded values with X markers"""
-        mock_client = mock_simulation_strategy.strategy_history.get_all_clients()[0]
-        mock_client.plottable_metrics = ["accuracy_history"]
-        mock_client.accuracy_history = [0.4, 0.5, 0.8]
-        mock_client.rounds = [1, 2, 3]
-        mock_client.aggregation_participation_history = [
-            1,
-            0,
-            1,
-        ]
-
-        show_plots_within_strategy(mock_simulation_strategy, mock_directory_handler)
-
-        x_marker_calls = [
-            call
-            for call in mock_plot.call_args_list
-            if len(call[0]) >= 3 and "kx" in call[0]
-        ]
-        assert len(x_marker_calls) > 0
-
-    @patch("matplotlib.pyplot.tight_layout")
-    @patch("matplotlib.pyplot.show")
-    def test_show_plots_within_strategy_directory_handler_usage(
-        self,
-        mock_show,
-        mock_tight_layout,
-        mock_simulation_strategy,
-        mock_directory_handler,
-    ):
-        """Test show_plots_within_strategy uses directory handler for save path"""
-        mock_simulation_strategy.strategy_config.save_plots = True
-        mock_simulation_strategy.strategy_config.show_plots = False
-        mock_directory_handler.new_plots_dirname = "/test/plots"
-
-        with patch("matplotlib.pyplot.savefig") as mock_savefig:
-            with patch("matplotlib.pyplot.figure"):
-                show_plots_within_strategy(
-                    mock_simulation_strategy, mock_directory_handler
-                )
-
-        save_calls = [call[0][0] for call in mock_savefig.call_args_list]
-        assert any("/test/plots/" in path for path in save_calls)
-
-    @patch("matplotlib.pyplot.tight_layout")
-    @patch("matplotlib.pyplot.show")
-    @patch("matplotlib.pyplot.figure")
-    def test_show_inter_strategy_plots_bar_chart_positioning(
-        self,
-        mock_figure,
-        mock_show,
-        mock_tight_layout,
-        mock_multiple_strategies,
-        mock_directory_handler,
-    ):
-        """Test show_inter_strategy_plots positions bar charts correctly"""
-        with patch("matplotlib.pyplot.bar") as mock_bar:
-            with patch("numpy.arange") as mock_arange:
-                mock_arange.return_value = np.array([0, 1, 2])
-
-                show_inter_strategy_plots(
-                    mock_multiple_strategies, mock_directory_handler
-                )
-
-                bar_calls = mock_bar.call_args_list
-                if bar_calls:
-                    x_positions = [call[0][0] for call in bar_calls]
-                    assert len(x_positions) > 0
-
-    @patch("matplotlib.pyplot.tight_layout")
-    @patch("matplotlib.pyplot.show")
-    @patch("matplotlib.pyplot.gca")
-    @patch("matplotlib.pyplot.figure")
-    def test_show_plots_within_strategy_axis_configuration(
-        self,
-        mock_figure,
-        mock_gca,
-        mock_show,
-        mock_tight_layout,
-        mock_simulation_strategy,
-        mock_directory_handler,
-    ):
-        """Test show_plots_within_strategy configures axes correctly"""
-        mock_ax = Mock()
-        mock_gca.return_value = mock_ax
-
-        show_plots_within_strategy(mock_simulation_strategy, mock_directory_handler)
-
-        mock_ax.xaxis.set_major_locator.assert_called()
-
-    @patch("matplotlib.pyplot.tight_layout")
-    @patch("matplotlib.pyplot.show")
-    @patch("matplotlib.pyplot.gca")
-    @patch("matplotlib.pyplot.figure")
-    def test_show_inter_strategy_plots_axis_configuration(
-        self,
-        mock_figure,
-        mock_gca,
-        mock_show,
-        mock_tight_layout,
-        mock_multiple_strategies,
-        mock_directory_handler,
-    ):
-        """Test show_inter_strategy_plots configures axes correctly for bar charts"""
-        mock_ax = Mock()
-        mock_ax.get_legend_handles_labels.return_value = ([], [])
-        mock_gca.return_value = mock_ax
-
-        show_inter_strategy_plots(mock_multiple_strategies, mock_directory_handler)
-
-        mock_ax.set_xticks.assert_called()
-        mock_ax.set_xticklabels.assert_called()
-
-    @patch("matplotlib.pyplot.tight_layout")
-    @patch("matplotlib.pyplot.show")
-    @patch("math.ceil")
-    @patch("matplotlib.pyplot.legend")
-    @patch("matplotlib.pyplot.figure")
-    def test_show_plots_within_strategy_legend_columns(
-        self,
-        mock_figure,
-        mock_legend,
-        mock_ceil,
-        mock_show,
-        mock_tight_layout,
-        mock_simulation_strategy,
-        mock_directory_handler,
-    ):
-        """Test show_plots_within_strategy calculates legend columns correctly"""
-        mock_ceil.return_value = 3
-
-        show_plots_within_strategy(mock_simulation_strategy, mock_directory_handler)
-
-        mock_ceil.assert_called()
-        legend_calls = [
-            call for call in mock_legend.call_args_list if "ncol" in call[1]
-        ]
-        assert len(legend_calls) > 0
-
-    @patch("matplotlib.pyplot.show")
-    @patch("matplotlib.pyplot.tight_layout")
-    @patch("matplotlib.pyplot.figure")
-    def test_show_plots_within_strategy_layout_adjustment(
-        self,
-        mock_figure,
-        mock_tight_layout,
-        mock_show,
-        mock_simulation_strategy,
-        mock_directory_handler,
-    ):
-        """Test show_plots_within_strategy calls tight_layout"""
-        show_plots_within_strategy(mock_simulation_strategy, mock_directory_handler)
-
-        mock_tight_layout.assert_called()
-
-    @patch("matplotlib.pyplot.show")
-    @patch("matplotlib.pyplot.tight_layout")
-    @patch("matplotlib.pyplot.figure")
-    def test_show_inter_strategy_plots_layout_adjustment(
-        self,
-        mock_figure,
-        mock_tight_layout,
-        mock_show,
-        mock_multiple_strategies,
-        mock_directory_handler,
-    ):
-        """Test show_inter_strategy_plots calls tight_layout"""
-        show_inter_strategy_plots(mock_multiple_strategies, mock_directory_handler)
-
-        mock_tight_layout.assert_called()
-
-    def test_plot_configuration_constants_access(self):
-        """Test that plot configuration constants are accessible and have expected types"""
-        assert isinstance(plot_size, tuple)
-        assert len(plot_size) == 2
-        assert isinstance(bar_width, (int, float))
-        assert bar_width > 0
->>>>>>> 4c2d40da
+        assert bar_width > 0