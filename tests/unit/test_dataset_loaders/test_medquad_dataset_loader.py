--- conflicted
+++ resolved
@@ -1,11 +1,7 @@
 from unittest.mock import patch
 
-<<<<<<< HEAD
-=======
 from tests.common import Mock, pytest, mock_medquad_dependencies
->>>>>>> 4c2d40da
 from src.dataset_loaders.medquad_dataset_loader import MedQuADDatasetLoader
-from tests.common import Mock, pytest
 
 
 class TestMedQuADDatasetLoader:
@@ -257,189 +253,6 @@
                 ["This is answer 1", "This is answer 2"], truncation=False
             )
 
-<<<<<<< HEAD
-    def test_tokenize_function_with_multiple_columns(self, dataset_loader):
-        """Test tokenize_function joins multiple columns with spaces"""
-        with patch(
-            "src.dataset_loaders.medquad_dataset_loader.AutoTokenizer.from_pretrained"
-        ) as mock_tokenizer:
-            mock_tokenizer_instance = Mock()
-            mock_tokenizer_instance.return_value = {"input_ids": [1, 2, 3]}
-            mock_tokenizer.return_value = mock_tokenizer_instance
-
-            # Create tokenize function with multiple columns
-            tokenizer = mock_tokenizer_instance
-            tokenize_columns = ["question", "answer"]
-
-            def tokenize_function(examples):
-                texts = [
-                    " ".join(row)
-                    for row in zip(*[examples[col] for col in tokenize_columns])
-                ]
-                return tokenizer(texts, truncation=False)
-
-            # Test with sample data
-            examples = {
-                "question": ["What is AI?", "What is ML?"],
-                "answer": ["Artificial Intelligence", "Machine Learning"],
-            }
-            tokenize_function(examples)
-
-            # Should join question and answer with space
-            mock_tokenizer_instance.assert_called_with(
-                [
-                    "What is AI? Artificial Intelligence",
-                    "What is ML? Machine Learning",
-                ],
-                truncation=False,
-            )
-
-    def test_chunk_function_chunks_tokens_correctly(self, dataset_loader):
-        """Test internal chunk_function splits tokens into fixed-size chunks"""
-        chunk_size = 256
-
-        def chunk_function(examples):
-            concatenated = {k: sum(examples[k], []) for k in examples.keys()}
-            total_len = len(concatenated["input_ids"])
-            total_len = (total_len // chunk_size) * chunk_size
-
-            result = {
-                k: [t[i : i + chunk_size] for i in range(0, total_len, chunk_size)]
-                for k, t in concatenated.items()
-            }
-            result["labels"] = result["input_ids"].copy()
-            return result
-
-        # Test with sample tokenized data (3 examples with varying lengths)
-        examples = {
-            "input_ids": [
-                list(range(100)),  # 100 tokens
-                list(range(100, 250)),  # 150 tokens
-                list(range(250, 400)),  # 150 tokens
-            ],
-            "attention_mask": [
-                [1] * 100,
-                [1] * 150,
-                [1] * 150,
-            ],
-        }
-
-        result = chunk_function(examples)
-
-        # Total tokens: 100 + 150 + 150 = 400
-        # With chunk_size=256, we get: floor(400/256) = 1 chunk
-        # Expected: 1 chunk of 256 tokens (remaining 144 tokens are dropped)
-        assert len(result["input_ids"]) == 1
-        assert len(result["input_ids"][0]) == 256
-        assert len(result["attention_mask"]) == 1
-        assert len(result["attention_mask"][0]) == 256
-
-        # Should create labels as copy of input_ids
-        assert "labels" in result
-        assert result["labels"] == result["input_ids"]
-
-    def test_chunk_function_handles_exact_multiple_of_chunk_size(self, dataset_loader):
-        """Test chunk_function when total length is exact multiple of chunk_size"""
-        chunk_size = 128
-
-        def chunk_function(examples):
-            concatenated = {k: sum(examples[k], []) for k in examples.keys()}
-            total_len = len(concatenated["input_ids"])
-            total_len = (total_len // chunk_size) * chunk_size
-
-            result = {
-                k: [t[i : i + chunk_size] for i in range(0, total_len, chunk_size)]
-                for k, t in concatenated.items()
-            }
-            result["labels"] = result["input_ids"].copy()
-            return result
-
-        # Test with data that's exactly 2 * chunk_size
-        examples = {
-            "input_ids": [
-                list(range(128)),  # 128 tokens
-                list(range(128, 256)),  # 128 tokens
-            ],
-            "attention_mask": [
-                [1] * 128,
-                [1] * 128,
-            ],
-        }
-
-        result = chunk_function(examples)
-
-        # Should create exactly 2 chunks
-        assert len(result["input_ids"]) == 2
-        assert len(result["input_ids"][0]) == 128
-        assert len(result["input_ids"][1]) == 128
-
-    def test_chunk_function_drops_incomplete_chunk(self, dataset_loader):
-        """Test chunk_function drops tokens that don't fill a complete chunk"""
-        chunk_size = 100
-
-        def chunk_function(examples):
-            concatenated = {k: sum(examples[k], []) for k in examples.keys()}
-            total_len = len(concatenated["input_ids"])
-            total_len = (total_len // chunk_size) * chunk_size
-
-            result = {
-                k: [t[i : i + chunk_size] for i in range(0, total_len, chunk_size)]
-                for k, t in concatenated.items()
-            }
-            result["labels"] = result["input_ids"].copy()
-            return result
-
-        # Test with 250 tokens (2 complete chunks + 50 leftover)
-        examples = {
-            "input_ids": [list(range(250))],
-            "attention_mask": [[1] * 250],
-        }
-
-        result = chunk_function(examples)
-
-        # Should only create 2 complete chunks (50 tokens dropped)
-        assert len(result["input_ids"]) == 2
-        assert len(result["input_ids"][0]) == 100
-        assert len(result["input_ids"][1]) == 100
-
-    def test_chunk_function_creates_labels_copy(self, dataset_loader):
-        """Test chunk_function creates independent labels copy"""
-        chunk_size = 64
-
-        def chunk_function(examples):
-            concatenated = {k: sum(examples[k], []) for k in examples.keys()}
-            total_len = len(concatenated["input_ids"])
-            total_len = (total_len // chunk_size) * chunk_size
-
-            result = {
-                k: [t[i : i + chunk_size] for i in range(0, total_len, chunk_size)]
-                for k, t in concatenated.items()
-            }
-            result["labels"] = result["input_ids"].copy()
-            return result
-
-        examples = {
-            "input_ids": [list(range(128))],
-            "attention_mask": [[1] * 128],
-        }
-
-        result = chunk_function(examples)
-
-        # Labels should be a copy, not the same reference
-        assert result["labels"] == result["input_ids"]
-        assert result["labels"] is not result["input_ids"]
-
-        # Verify both have the expected structure
-        assert len(result["labels"]) == 2
-        assert len(result["labels"][0]) == 64
-        assert len(result["labels"][1]) == 64
-
-    @patch("src.dataset_loaders.medquad_dataset_loader.AutoTokenizer.from_pretrained")
-    @patch("src.dataset_loaders.medquad_dataset_loader.load_dataset")
-    @patch("src.dataset_loaders.medquad_dataset_loader.DataLoader")
-    @patch("src.dataset_loaders.medquad_dataset_loader.glob.glob")
-=======
->>>>>>> 4c2d40da
     def test_load_datasets_uses_correct_train_test_split(
         self, dataset_loader, mock_dataset_dict_chain
     ):
