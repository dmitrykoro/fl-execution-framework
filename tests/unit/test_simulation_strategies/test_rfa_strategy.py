--- conflicted
+++ resolved
@@ -6,23 +6,19 @@
 
 from unittest.mock import patch
 
-from src.simulation_strategies.rfa_based_removal_strategy import RFABasedRemovalStrategy
 from tests.common import (
+    Mock,
+    np,
+    pytest,
+    FitRes,
+    ndarrays_to_parameters,
+    parameters_to_ndarrays,
     ClientProxy,
-    FitRes,
-    Mock,
-    ndarrays_to_parameters,
-    np,
-    parameters_to_ndarrays,
-    pytest,
 )
-<<<<<<< HEAD
-=======
 from src.simulation_strategies.rfa_based_removal_strategy import RFABasedRemovalStrategy
 
 from tests.common import generate_mock_client_data
 from src.data_models.simulation_strategy_history import SimulationStrategyHistory
->>>>>>> 4c2d40da
 
 
 class TestRFABasedRemovalStrategy:
@@ -44,6 +40,11 @@
             fraction_fit=1.0,
             fraction_evaluate=1.0,
         )
+
+    @pytest.fixture
+    def mock_client_results(self):
+        """Generate mock client results for testing."""
+        return generate_mock_client_data(num_clients=5)
 
     def test_initialization(self, rfa_strategy):
         """Test RFABasedRemovalStrategy initialization."""
@@ -257,23 +258,27 @@
             assert result_params is None
             assert isinstance(result_metrics, dict)
 
-    @pytest.mark.parametrize("factor", [0.5, 1.0, 2.0])
-    def test_weighted_median_factor_parameter_effect(self, factor):
+    def test_weighted_median_factor_parameter_effect(self):
         """Test weighted_median_factor parameter affects geometric median."""
-        strategy = RFABasedRemovalStrategy(
-            remove_clients=True,
-            begin_removing_from_round=2,
-            weighted_median_factor=factor,
-        )
-
-        assert strategy.weighted_median_factor == factor
-
-        # Verify factor scales the geometric median
-        points = np.array([[1.0, 1.0], [2.0, 2.0]])
-        geometric_median = strategy._geometric_median(points)
-        weighted_median = geometric_median * factor
-        expected_weighted = geometric_median * factor
-        assert np.allclose(weighted_median, expected_weighted)
+        factors = [0.5, 1.0, 2.0]
+
+        for factor in factors:
+            strategy = RFABasedRemovalStrategy(
+                remove_clients=True,
+                begin_removing_from_round=2,
+                weighted_median_factor=factor,
+            )
+
+            assert strategy.weighted_median_factor == factor
+
+            # Test that factor affects the weighted geometric median
+            points = np.array([[1.0, 1.0], [2.0, 2.0]])
+            geometric_median = strategy._geometric_median(points)
+            weighted_median = geometric_median * factor
+
+            # Weighted median should be scaled by the factor
+            expected_weighted = geometric_median * factor
+            assert np.allclose(weighted_median, expected_weighted)
 
     def test_configure_fit_warmup_rounds(self, rfa_strategy):
         """Test configure_fit during warmup rounds."""
@@ -557,81 +562,14 @@
         for median in [median_strict, median_loose]:
             assert np.all(median >= -1.0) and np.all(median <= 2.0)
 
-<<<<<<< HEAD
-
-class TestRFAAggregateEvaluate:
-    """Test cases for aggregate_evaluate method."""
-
-    @pytest.fixture
-    def rfa_strategy(self):
-        """Create RFABasedRemovalStrategy instance for testing."""
-        return RFABasedRemovalStrategy(
-            remove_clients=True,
-            begin_removing_from_round=2,
-            weighted_median_factor=1.0,
-        )
-
-    def test_aggregate_evaluate_empty_results(self, rfa_strategy):
-        """Test aggregate_evaluate with empty results."""
-        loss, metrics = rfa_strategy.aggregate_evaluate(1, [], [])
-
-        # Should return None for empty results
-        assert loss is None
-        assert metrics == {}
-
-    def test_aggregate_evaluate_with_valid_results(self, rfa_strategy):
-        """Test aggregate_evaluate with valid client results."""
-        from flwr.common import EvaluateRes
-
-        # Setup rounds_history for current round
-        rfa_strategy.current_round = 1
-        rfa_strategy.rounds_history["1"] = {"client_info": {}}
-
-        # Create mock client results
-=======
     def test_aggregate_fit_all_clients_removed(self, rfa_strategy):
         """Test aggregate_fit when all clients are removed."""
         rfa_strategy.removed_client_ids = {"0", "1", "2", "3", "4"}
 
->>>>>>> 4c2d40da
         results = []
         for i in range(5):
             client_proxy = Mock(spec=ClientProxy)
             client_proxy.cid = str(i)
-<<<<<<< HEAD
-
-            eval_res = Mock(spec=EvaluateRes)
-            eval_res.loss = 0.5 + i * 0.1
-            eval_res.num_examples = 100
-            eval_res.metrics = {"accuracy": 0.8 - i * 0.05}
-
-            results.append((client_proxy, eval_res))
-
-            # Initialize client_info in rounds_history
-            rfa_strategy.rounds_history["1"]["client_info"][f"client_{i}"] = {}
-
-        loss, metrics = rfa_strategy.aggregate_evaluate(1, results, [])
-
-        # Should return aggregated loss
-        assert loss is not None
-        assert isinstance(loss, float)
-        assert isinstance(metrics, dict)
-
-        # Verify client info was updated
-        for i in range(5):
-            client_info = rfa_strategy.rounds_history["1"]["client_info"][f"client_{i}"]
-            assert "accuracy" in client_info
-            assert "loss" in client_info
-
-    def test_aggregate_evaluate_with_removed_clients(self, rfa_strategy):
-        """Test aggregate_evaluate excludes removed clients from aggregation."""
-        from flwr.common import EvaluateRes
-
-        # Setup rounds_history and mark clients as removed
-        rfa_strategy.current_round = 1
-        rfa_strategy.rounds_history["1"] = {"client_info": {}}
-        rfa_strategy.removed_client_ids = {"0", "2"}
-=======
             mock_params = [np.random.randn(5, 3), np.random.randn(3)]
             fit_res = Mock(spec=FitRes)
             fit_res.parameters = ndarrays_to_parameters(mock_params)
@@ -683,7 +621,6 @@
             }
         }
         rfa_strategy.rounds_history["2"] = {"client_info": {}}
->>>>>>> 4c2d40da
 
         results = []
         for i in range(5):
@@ -693,302 +630,15 @@
             eval_res = Mock(spec=EvaluateRes)
             eval_res.loss = 0.5 + i * 0.1
             eval_res.num_examples = 100
-<<<<<<< HEAD
-            eval_res.metrics = {"accuracy": 0.8}
+            eval_res.metrics = {"accuracy": 0.9 - i * 0.05}
 
             results.append((client_proxy, eval_res))
 
-            # Initialize client_info
-            rfa_strategy.rounds_history["1"]["client_info"][f"client_{i}"] = {}
-
-        loss, metrics = rfa_strategy.aggregate_evaluate(1, results, [])
-=======
-            eval_res.metrics = {"accuracy": 0.9 - i * 0.05}
-
-            results.append((client_proxy, eval_res))
-
         loss, metrics = rfa_strategy.aggregate_evaluate(2, results, [])
->>>>>>> 4c2d40da
 
         # Should aggregate only non-removed clients
         assert loss is not None
 
-<<<<<<< HEAD
-        # Verify removed clients have no accuracy set
-        assert (
-            rfa_strategy.rounds_history["1"]["client_info"]["client_0"].get("accuracy")
-            is None
-        )
-        assert (
-            rfa_strategy.rounds_history["1"]["client_info"]["client_2"].get("accuracy")
-            is None
-        )
-
-        # Verify non-removed clients have accuracy
-        assert (
-            rfa_strategy.rounds_history["1"]["client_info"]["client_1"]["accuracy"]
-            == 0.8
-        )
-
-    def test_aggregate_evaluate_all_clients_removed(self, rfa_strategy):
-        """Test aggregate_evaluate when all clients are removed raises ZeroDivisionError."""
-        from flwr.common import EvaluateRes
-
-        # Setup rounds_history
-        rfa_strategy.current_round = 1
-        rfa_strategy.rounds_history["1"] = {"client_info": {}}
-        rfa_strategy.removed_client_ids = {"0", "1", "2"}
-
-        results = []
-        for i in range(3):
-            client_proxy = Mock(spec=ClientProxy)
-            client_proxy.cid = str(i)
-
-            eval_res = Mock(spec=EvaluateRes)
-            eval_res.loss = 0.5
-            eval_res.num_examples = 100
-            eval_res.metrics = {"accuracy": 0.8}
-
-            results.append((client_proxy, eval_res))
-
-            # Initialize client_info
-            rfa_strategy.rounds_history["1"]["client_info"][f"client_{i}"] = {}
-
-        # Should raise ZeroDivisionError when all clients are removed
-        with pytest.raises(ZeroDivisionError):
-            rfa_strategy.aggregate_evaluate(1, results, [])
-
-    def test_aggregate_evaluate_previous_round_client_info(self, rfa_strategy):
-        """Test aggregate_evaluate copies client info from previous round."""
-        from flwr.common import EvaluateRes
-
-        # Setup previous round history
-        rfa_strategy.current_round = 2
-        rfa_strategy.rounds_history["1"] = {
-            "client_info": {
-                "client_0": {
-                    "removal_criterion": 0.5,
-                    "absolute_distance": 0.3,
-                    "normalized_distance": 0.2,
-                    "is_removed": False,
-                },
-                "client_1": {
-                    "removal_criterion": 0.7,
-                    "absolute_distance": 0.5,
-                    "normalized_distance": 0.4,
-                    "is_removed": False,
-                },
-            }
-        }
-        rfa_strategy.rounds_history["2"] = {"client_info": {}}
-
-        # Create result for only client_1 (client_0 is missing)
-        client_proxy = Mock(spec=ClientProxy)
-        client_proxy.cid = "1"
-        eval_res = Mock(spec=EvaluateRes)
-        eval_res.loss = 0.5
-        eval_res.num_examples = 100
-        eval_res.metrics = {"accuracy": 0.8}
-        results = [(client_proxy, eval_res)]
-
-        rfa_strategy.rounds_history["2"]["client_info"]["client_1"] = {}
-
-        rfa_strategy.aggregate_evaluate(2, results, [])
-
-        # Verify client_0 info was copied from previous round
-        assert "client_0" in rfa_strategy.rounds_history["2"]["client_info"]
-        copied_info = rfa_strategy.rounds_history["2"]["client_info"]["client_0"]
-        assert copied_info["removal_criterion"] == 0.5
-        assert copied_info["absolute_distance"] == 0.3
-
-    def test_aggregate_evaluate_removed_client_null_metrics(self, rfa_strategy):
-        """Test that removed clients copied from previous round get None for accuracy and loss."""
-        from flwr.common import EvaluateRes
-
-        # Setup previous round with client_0
-        rfa_strategy.current_round = 2
-        rfa_strategy.rounds_history["1"] = {
-            "client_info": {
-                "client_0": {"is_removed": False, "accuracy": 0.9, "loss": 0.3},
-            }
-        }
-        rfa_strategy.rounds_history["2"] = {"client_info": {}}
-        # removed_client_ids uses the full key "client_0" not just "0"
-        rfa_strategy.removed_client_ids = {"client_0"}
-
-        # Create result for client_1 only (client_0 will be copied from previous round)
-        client_proxy = Mock(spec=ClientProxy)
-        client_proxy.cid = "1"
-        eval_res = Mock(spec=EvaluateRes)
-        eval_res.loss = 0.5
-        eval_res.num_examples = 100
-        eval_res.metrics = {"accuracy": 0.8}
-        results = [(client_proxy, eval_res)]
-
-        rfa_strategy.rounds_history["2"]["client_info"]["client_1"] = {}
-
-        rfa_strategy.aggregate_evaluate(2, results, [])
-
-        # Verify removed client_0 (copied from previous round) has None metrics
-        assert "client_0" in rfa_strategy.rounds_history["2"]["client_info"]
-        assert (
-            rfa_strategy.rounds_history["2"]["client_info"]["client_0"]["accuracy"]
-            is None
-        )
-        assert (
-            rfa_strategy.rounds_history["2"]["client_info"]["client_0"]["loss"] is None
-        )
-
-        # Verify non-removed client_1 has actual metrics
-        assert (
-            rfa_strategy.rounds_history["2"]["client_info"]["client_1"]["accuracy"]
-            == 0.8
-        )
-        assert (
-            rfa_strategy.rounds_history["2"]["client_info"]["client_1"]["loss"] == 0.5
-        )
-
-    def test_aggregate_evaluate_weighted_loss_calculation(self, rfa_strategy):
-        """Test that loss is weighted by number of examples."""
-        from flwr.common import EvaluateRes
-
-        rfa_strategy.current_round = 1
-        rfa_strategy.rounds_history["1"] = {"client_info": {}}
-
-        results = []
-        # Client 0: 100 examples, loss 1.0
-        client_proxy_0 = Mock(spec=ClientProxy)
-        client_proxy_0.cid = "0"
-        eval_res_0 = Mock(spec=EvaluateRes)
-        eval_res_0.loss = 1.0
-        eval_res_0.num_examples = 100
-        eval_res_0.metrics = {"accuracy": 0.8}
-        results.append((client_proxy_0, eval_res_0))
-
-        # Client 1: 200 examples, loss 2.0
-        client_proxy_1 = Mock(spec=ClientProxy)
-        client_proxy_1.cid = "1"
-        eval_res_1 = Mock(spec=EvaluateRes)
-        eval_res_1.loss = 2.0
-        eval_res_1.num_examples = 200
-        eval_res_1.metrics = {"accuracy": 0.7}
-        results.append((client_proxy_1, eval_res_1))
-
-        # Initialize client_info
-        for i in range(2):
-            rfa_strategy.rounds_history["1"]["client_info"][f"client_{i}"] = {}
-
-        loss, metrics = rfa_strategy.aggregate_evaluate(1, results, [])
-
-        # Weighted average: (100*1.0 + 200*2.0) / (100+200) = 500/300 = 1.6666...
-        assert loss is not None
-        assert abs(loss - 1.6666666666666667) < 1e-6
-
-    def test_aggregate_evaluate_metrics_from_get_method(self, rfa_strategy):
-        """Test that accuracy uses .get() method on metrics dict."""
-        from flwr.common import EvaluateRes
-
-        rfa_strategy.current_round = 1
-        rfa_strategy.rounds_history["1"] = {"client_info": {}}
-
-        # Create result with metrics that has accuracy
-        client_proxy = Mock(spec=ClientProxy)
-        client_proxy.cid = "0"
-        eval_res = Mock(spec=EvaluateRes)
-        eval_res.loss = 0.5
-        eval_res.num_examples = 100
-        eval_res.metrics = {"accuracy": 0.85, "precision": 0.9}
-        results = [(client_proxy, eval_res)]
-
-        rfa_strategy.rounds_history["1"]["client_info"]["client_0"] = {}
-
-        rfa_strategy.aggregate_evaluate(1, results, [])
-
-        # Verify accuracy was extracted correctly
-        assert (
-            rfa_strategy.rounds_history["1"]["client_info"]["client_0"]["accuracy"]
-            == 0.85
-        )
-
-    def test_aggregate_evaluate_no_previous_round(self, rfa_strategy):
-        """Test aggregate_evaluate when there is no previous round."""
-        from flwr.common import EvaluateRes
-
-        rfa_strategy.current_round = 1
-        rfa_strategy.rounds_history["1"] = {"client_info": {}}
-
-        # Create results
-        client_proxy = Mock(spec=ClientProxy)
-        client_proxy.cid = "0"
-        eval_res = Mock(spec=EvaluateRes)
-        eval_res.loss = 0.5
-        eval_res.num_examples = 100
-        eval_res.metrics = {"accuracy": 0.8}
-        results = [(client_proxy, eval_res)]
-
-        rfa_strategy.rounds_history["1"]["client_info"]["client_0"] = {}
-
-        # Should handle gracefully when previous_round doesn't exist
-        loss, metrics = rfa_strategy.aggregate_evaluate(1, results, [])
-
-        assert loss is not None
-        assert isinstance(metrics, dict)
-
-    def test_aggregate_evaluate_with_failures(self, rfa_strategy):
-        """Test aggregate_evaluate handles failures gracefully."""
-        from flwr.common import EvaluateRes
-
-        rfa_strategy.current_round = 1
-        rfa_strategy.rounds_history["1"] = {"client_info": {}}
-
-        # Create one successful result
-        client_proxy = Mock(spec=ClientProxy)
-        client_proxy.cid = "0"
-        eval_res = Mock(spec=EvaluateRes)
-        eval_res.loss = 0.5
-        eval_res.num_examples = 100
-        eval_res.metrics = {"accuracy": 0.8}
-        results = [(client_proxy, eval_res)]
-
-        rfa_strategy.rounds_history["1"]["client_info"]["client_0"] = {}
-
-        # Provide some failures
-        failures = [
-            (Mock(spec=ClientProxy), Exception("Test failure")),
-            (Mock(spec=ClientProxy), Exception("Another failure")),
-        ]
-
-        loss, metrics = rfa_strategy.aggregate_evaluate(1, results, failures)
-
-        # Should still process successful results
-        assert loss is not None
-        assert isinstance(metrics, dict)
-
-    def test_aggregate_evaluate_missing_accuracy_key(self, rfa_strategy):
-        """Test aggregate_evaluate when metrics dict doesn't have accuracy key."""
-        from flwr.common import EvaluateRes
-
-        rfa_strategy.current_round = 1
-        rfa_strategy.rounds_history["1"] = {"client_info": {}}
-
-        # Create result without accuracy metric
-        client_proxy = Mock(spec=ClientProxy)
-        client_proxy.cid = "0"
-        eval_res = Mock(spec=EvaluateRes)
-        eval_res.loss = 0.5
-        eval_res.num_examples = 100
-        eval_res.metrics = {"precision": 0.9}  # No accuracy key
-
-        results = [(client_proxy, eval_res)]
-        rfa_strategy.rounds_history["1"]["client_info"]["client_0"] = {}
-
-        rfa_strategy.aggregate_evaluate(1, results, [])
-
-        # Should use .get() and return None for missing key
-        assert (
-            rfa_strategy.rounds_history["1"]["client_info"]["client_0"]["accuracy"]
-            is None
-=======
     def test_aggregate_evaluate_copies_previous_round_history(self, rfa_strategy):
         """Test aggregate_evaluate copies client info from previous round."""
         from flwr.common import EvaluateRes
@@ -1028,5 +678,4 @@
                 "removal_criterion"
             ]
             == 0.8
->>>>>>> 4c2d40da
         )