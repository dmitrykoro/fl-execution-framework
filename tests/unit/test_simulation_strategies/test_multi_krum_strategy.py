"""
Unit tests for MultiKrumStrategy.

Tests Multi-Krum aggregation algorithms and client scoring logic.
"""

from unittest.mock import patch

<<<<<<< HEAD
from src.simulation_strategies.multi_krum_based_removal_strategy import (
    MultiKrumBasedRemovalStrategy,
)
from tests.common import (
    ClientProxy,
    FitRes,
    Mock,
    ndarrays_to_parameters,
    np,
    pytest,
)
=======
from tests.common import Mock, np, pytest, FitRes, ndarrays_to_parameters, ClientProxy
from flwr.common import EvaluateRes
from src.data_models.simulation_strategy_history import SimulationStrategyHistory
from src.simulation_strategies.multi_krum_strategy import MultiKrumStrategy

from tests.common import generate_mock_client_data
>>>>>>> 4c2d40da


class TestMultiKrumStrategy:
    """MultiKrumStrategy unit tests."""

    @pytest.fixture
<<<<<<< HEAD
    def multi_krum_strategy(
        self, mock_strategy_history, mock_output_directory, krum_fit_metrics_fn
    ):
        """Create MultiKrumBasedRemovalStrategy instance for testing."""
        return MultiKrumBasedRemovalStrategy(
=======
    def mock_strategy_history(self):
        """Mock strategy history."""
        return Mock(spec=SimulationStrategyHistory)

    @pytest.fixture
    def multi_krum_strategy(self, mock_strategy_history, mock_output_directory):
        """MultiKrumStrategy with test parameters."""
        return MultiKrumStrategy(
>>>>>>> 4c2d40da
            remove_clients=True,
            num_of_malicious_clients=2,
            num_krum_selections=3,
            begin_removing_from_round=2,
            strategy_history=mock_strategy_history,
            fraction_fit=1.0,
            fraction_evaluate=1.0,
        )

    @pytest.fixture
<<<<<<< HEAD
    def mock_client_results(self, mock_client_results_factory):
        """Create mock client results for testing with 6 clients."""
        return mock_client_results_factory(6)

    @pytest.fixture
    def mock_evaluate_results(self, mock_evaluate_results_factory):
        """Generate mock evaluate results with 6 clients and custom parameters."""
        return mock_evaluate_results_factory(
            num_clients=6,
            base_accuracy=0.75,
            base_loss=0.5,
            loss_decrement=0.08,
            accuracy_increment=0.03,
        )
=======
    def mock_client_results(self):
        """Six mock clients with generated parameters."""
        return generate_mock_client_data(num_clients=6)
>>>>>>> 4c2d40da

    def test_initialization(self, multi_krum_strategy, mock_strategy_history):
        """Verify initialization sets parameters correctly."""
        assert multi_krum_strategy.remove_clients is True
        assert multi_krum_strategy.num_of_malicious_clients == 2
        assert multi_krum_strategy.num_krum_selections == 3
        assert multi_krum_strategy.begin_removing_from_round == 2
        assert multi_krum_strategy.strategy_history == mock_strategy_history
        assert multi_krum_strategy.current_round == 0
        assert multi_krum_strategy.client_scores == {}
        assert multi_krum_strategy.removed_client_ids == set()

    def test_calculate_multi_krum_scores_distance_matrix(
        self, multi_krum_strategy, mock_client_results
    ):
        """Verify distance matrix is symmetric with zero diagonal."""
        distances = np.zeros((len(mock_client_results), len(mock_client_results)))

        multi_krum_scores = multi_krum_strategy._calculate_multi_krum_scores(
            mock_client_results,
            distances,  # type: ignore[arg-type]
        )

        assert np.allclose(distances, distances.T)
        assert isinstance(multi_krum_scores, list)
        assert len(multi_krum_scores) == len(mock_client_results)
        assert np.allclose(np.diag(distances), 0)
        assert np.all(distances >= 0)

    def test_calculate_multi_krum_scores_computation(
        self, multi_krum_strategy, mock_client_results
    ):
        """Verify scores are non-negative and finite."""
        distances = np.zeros((len(mock_client_results), len(mock_client_results)))

        multi_krum_scores = multi_krum_strategy._calculate_multi_krum_scores(
            mock_client_results,
            distances,  # type: ignore[arg-type]
        )

        assert len(multi_krum_scores) == len(mock_client_results)
        assert all(score >= 0 for score in multi_krum_scores)
        assert all(np.isfinite(score) for score in multi_krum_scores)

    def test_calculate_multi_krum_scores_selection_parameter_effect(
        self, mock_strategy_history, mock_output_directory
    ):
        """Verify num_krum_selections parameter changes score calculation."""
        selection_counts = [2, 3, 4]

        for num_selections in selection_counts:
            strategy = MultiKrumStrategy(
                remove_clients=True,
                num_of_malicious_clients=2,
                num_krum_selections=num_selections,
                begin_removing_from_round=2,
                strategy_history=mock_strategy_history,
            )

            results = []
            for i in range(5):
                client_proxy = Mock(spec=ClientProxy)
                client_proxy.cid = str(i)
                mock_params = [np.ones((2, 2)) * i, np.ones(2) * i]
                fit_res = Mock(spec=FitRes)
                fit_res.parameters = ndarrays_to_parameters(mock_params)
                results.append((client_proxy, fit_res))

            distances = np.zeros((5, 5))
            scores = strategy._calculate_multi_krum_scores(results, distances)  # type: ignore[arg-type]

            assert len(scores) == 5
            assert all(np.isfinite(score) for score in scores)

    @patch("src.simulation_strategies.multi_krum_strategy.KMeans")
    @patch("src.simulation_strategies.multi_krum_strategy.MinMaxScaler")
    def test_aggregate_fit_clustering(
        self, mock_scaler, mock_kmeans, multi_krum_strategy, mock_client_results
    ):
        """Verify clustering components are called during aggregation."""
        mock_kmeans_instance = Mock()
        mock_kmeans_instance.transform.return_value = np.array(
            [[0.1], [0.2], [0.3], [0.4], [0.5], [0.6]]
        )
        mock_kmeans.return_value.fit.return_value = mock_kmeans_instance

        mock_scaler_instance = Mock()
        mock_scaler_instance.transform.return_value = np.array(
            [[0.1], [0.2], [0.3], [0.4], [0.5], [0.6]]
        )
        mock_scaler.return_value = mock_scaler_instance

        with patch(
            "flwr.server.strategy.FedAvg.aggregate_fit"
        ) as mock_parent_aggregate:
            mock_parent_aggregate.return_value = (Mock(), {})

            multi_krum_strategy.aggregate_fit(1, mock_client_results, [])

            mock_kmeans.assert_called_once()
            mock_scaler_instance.fit.assert_called_once()
            mock_scaler_instance.transform.assert_called_once()

    def test_aggregate_fit_multi_krum_score_calculation(
        self, multi_krum_strategy, mock_client_results
    ):
        """Verify scores are calculated for all participating clients."""
        with (
            patch(
                "src.simulation_strategies.multi_krum_strategy.KMeans"
            ) as mock_kmeans,
            patch(
                "src.simulation_strategies.multi_krum_strategy.MinMaxScaler"
            ) as mock_scaler,
            patch("flwr.server.strategy.FedAvg.aggregate_fit") as mock_parent_aggregate,
        ):
            # Setup mocks
            mock_kmeans_instance = Mock()
            mock_kmeans_instance.transform.return_value = np.array(
                [[0.1], [0.2], [0.3], [0.4], [0.5], [0.6]]
            )
            mock_kmeans.return_value.fit.return_value = mock_kmeans_instance

            mock_scaler_instance = Mock()
            mock_scaler_instance.transform.return_value = np.array(
                [[0.1], [0.2], [0.3], [0.4], [0.5], [0.6]]
            )
            mock_scaler.return_value = mock_scaler_instance

            mock_parent_aggregate.return_value = (Mock(), {})

            multi_krum_strategy.aggregate_fit(1, mock_client_results, [])

            assert len(multi_krum_strategy.client_scores) == 6
            for score in multi_krum_strategy.client_scores.values():
                assert isinstance(score, (int, float))
                assert np.isfinite(score)

    def test_aggregate_fit_top_client_selection(
        self, multi_krum_strategy, mock_client_results
    ):
        """Verify client selection matches num_krum_selections parameter."""
        with (
            patch(
                "src.simulation_strategies.multi_krum_strategy.KMeans"
            ) as mock_kmeans,
            patch(
                "src.simulation_strategies.multi_krum_strategy.MinMaxScaler"
            ) as mock_scaler,
            patch("flwr.server.strategy.FedAvg.aggregate_fit") as mock_parent_aggregate,
        ):
            # Setup mocks
            mock_kmeans_instance = Mock()
            mock_kmeans_instance.transform.return_value = np.array(
                [[0.1], [0.2], [0.3], [0.4], [0.5], [0.6]]
            )
            mock_kmeans.return_value.fit.return_value = mock_kmeans_instance

            mock_scaler_instance = Mock()
            mock_scaler_instance.transform.return_value = np.array(
                [[0.1], [0.2], [0.3], [0.4], [0.5], [0.6]]
            )
            mock_scaler.return_value = mock_scaler_instance

            # Mock parent aggregate_fit to capture the selected clients
            selected_clients = []

            def capture_selected_clients(server_round, results, failures):
                selected_clients.extend(results)
                return (Mock(), {})

            mock_parent_aggregate.side_effect = capture_selected_clients

            multi_krum_strategy.aggregate_fit(1, mock_client_results, [])

            assert len(selected_clients) == multi_krum_strategy.num_krum_selections

    def test_aggregate_fit_timing_history_recording(
        self, multi_krum_strategy, mock_client_results
    ):
        """Verify timing data is recorded in strategy history."""
        with (
            patch(
                "src.simulation_strategies.multi_krum_strategy.KMeans"
            ) as mock_kmeans,
            patch(
                "src.simulation_strategies.multi_krum_strategy.MinMaxScaler"
            ) as mock_scaler,
            patch("flwr.server.strategy.FedAvg.aggregate_fit") as mock_parent_aggregate,
            patch("src.simulation_strategies.multi_krum_strategy.time") as mock_time,
        ):
            mock_time.time_ns.side_effect = [1000000, 2000000]

            mock_kmeans_instance = Mock()
            mock_kmeans_instance.transform.return_value = np.array(
                [[0.1], [0.2], [0.3], [0.4], [0.5], [0.6]]
            )
            mock_kmeans.return_value.fit.return_value = mock_kmeans_instance

            mock_scaler_instance = Mock()
            mock_scaler_instance.transform.return_value = np.array(
                [[0.1], [0.2], [0.3], [0.4], [0.5], [0.6]]
            )
            mock_scaler.return_value = mock_scaler_instance

            mock_parent_aggregate.return_value = (Mock(), {})

            multi_krum_strategy.aggregate_fit(1, mock_client_results, [])

            multi_krum_strategy.strategy_history.insert_round_history_entry.assert_called()
            call_args = multi_krum_strategy.strategy_history.insert_round_history_entry.call_args
            assert "score_calculation_time_nanos" in call_args.kwargs
            assert call_args.kwargs["score_calculation_time_nanos"] == 1000000

    def test_configure_fit_warmup_rounds(self, multi_krum_strategy):
        """Verify all clients selected during warmup phase."""
        multi_krum_strategy.current_round = 1

        mock_client_manager = Mock()
        mock_clients = {f"client_{i}": Mock() for i in range(6)}
        mock_client_manager.all.return_value = mock_clients

        mock_parameters = Mock()

        result = multi_krum_strategy.configure_fit(
            1, mock_parameters, mock_client_manager
        )

        assert len(result) == 6
        assert multi_krum_strategy.removed_client_ids == set()

    def test_configure_fit_removal_phase(self, multi_krum_strategy):
        """Verify highest scoring clients are removed after warmup."""
        multi_krum_strategy.current_round = 3
        multi_krum_strategy.client_scores = {
            "client_0": 0.1,
            "client_1": 0.8,
            "client_2": 0.3,
            "client_3": 0.2,
            "client_4": 0.9,
            "client_5": 0.5,
        }

        mock_client_manager = Mock()
        mock_clients = {f"client_{i}": Mock() for i in range(6)}
        mock_client_manager.all.return_value = mock_clients

        mock_parameters = Mock()

        multi_krum_strategy.configure_fit(3, mock_parameters, mock_client_manager)

        expected_removals = 6 - multi_krum_strategy.num_krum_selections
        assert len(multi_krum_strategy.removed_client_ids) == expected_removals
        assert "client_4" in multi_krum_strategy.removed_client_ids
        assert "client_1" in multi_krum_strategy.removed_client_ids

    def test_configure_fit_client_participation_history(self, multi_krum_strategy):
        """Verify participation history updated with removed clients."""
        multi_krum_strategy.current_round = 3
        multi_krum_strategy.client_scores = {f"client_{i}": float(i) for i in range(6)}

        mock_client_manager = Mock()
        mock_clients = {f"client_{i}": Mock() for i in range(6)}
        mock_client_manager.all.return_value = mock_clients

        multi_krum_strategy.configure_fit(3, Mock(), mock_client_manager)

        multi_krum_strategy.strategy_history.update_client_participation.assert_called_once_with(
            current_round=3, removed_client_ids=multi_krum_strategy.removed_client_ids
        )

    def test_aggregate_evaluate_logging_and_history(self, multi_krum_strategy):
        """Verify evaluation results logged and stored in history."""
        eval_results = []
        for i in range(3):
            client_proxy = Mock(spec=ClientProxy)
            client_proxy.cid = str(i)
            eval_res = Mock(spec=EvaluateRes)
            eval_res.loss = 0.5 + i * 0.1
            eval_res.num_examples = 100
            eval_res.metrics = {"accuracy": 0.8 - i * 0.1}
            eval_results.append((client_proxy, eval_res))

        multi_krum_strategy.current_round = 2
        multi_krum_strategy.removed_client_ids = {"2"}  # Remove client 2

        result = multi_krum_strategy.aggregate_evaluate(1, eval_results, [])

        assert result is not None
        loss, metrics = result
        assert isinstance(loss, float)
        assert isinstance(metrics, dict)

        assert (
            multi_krum_strategy.strategy_history.insert_single_client_history_entry.call_count
            >= 3
        )

    def test_aggregate_evaluate_removed_client_exclusion(self, multi_krum_strategy):
        """Verify removed clients excluded from loss aggregation."""
        eval_results = []
        for i in range(4):
            client_proxy = Mock(spec=ClientProxy)
            client_proxy.cid = str(i)
            eval_res = Mock(spec=EvaluateRes)
            eval_res.loss = 0.5 + i * 0.1
            eval_res.num_examples = 100
            eval_res.metrics = {"accuracy": 0.8 - i * 0.1}
            eval_results.append((client_proxy, eval_res))

        multi_krum_strategy.current_round = 2
        multi_krum_strategy.removed_client_ids = {"2", "3"}

        with patch(
            "src.simulation_strategies.multi_krum_strategy.weighted_loss_avg"
        ) as mock_weighted_loss:
            mock_weighted_loss.return_value = 0.55

            multi_krum_strategy.aggregate_evaluate(1, eval_results, [])

            assert mock_weighted_loss.call_count == 1
            aggregated_data = mock_weighted_loss.call_args[0][0]
            assert len(aggregated_data) == 2

    def test_aggregate_evaluate_empty_results(self, multi_krum_strategy):
        """Verify empty results return None gracefully."""
        result = multi_krum_strategy.aggregate_evaluate(1, [], [])

        assert result == (None, {})

    def test_edge_case_insufficient_clients_for_selections(self, multi_krum_strategy):
        """Verify graceful handling when client count < num_krum_selections."""
        client_proxy1 = Mock(spec=ClientProxy)
        client_proxy1.cid = "0"
        mock_params1 = [np.random.randn(5, 5), np.random.randn(5)]
        fit_res1 = Mock(spec=FitRes)
        fit_res1.parameters = ndarrays_to_parameters(mock_params1)

        client_proxy2 = Mock(spec=ClientProxy)
        client_proxy2.cid = "1"
        mock_params2 = [np.random.randn(5, 5), np.random.randn(5)]
        fit_res2 = Mock(spec=FitRes)
        fit_res2.parameters = ndarrays_to_parameters(mock_params2)

        insufficient_results = [(client_proxy1, fit_res1), (client_proxy2, fit_res2)]

        with (
            patch(
                "src.simulation_strategies.multi_krum_strategy.KMeans"
            ) as mock_kmeans,
            patch(
                "src.simulation_strategies.multi_krum_strategy.MinMaxScaler"
            ) as mock_scaler,
            patch("flwr.server.strategy.FedAvg.aggregate_fit") as mock_parent_aggregate,
        ):
            # Setup mocks
            mock_kmeans_instance = Mock()
            mock_kmeans_instance.transform.return_value = np.array([[0.1], [0.2]])
            mock_kmeans.return_value.fit.return_value = mock_kmeans_instance

            mock_scaler_instance = Mock()
            mock_scaler_instance.transform.return_value = np.array([[0.1], [0.2]])
            mock_scaler.return_value = mock_scaler_instance

            # Mock parent aggregate_fit to capture selected clients
            selected_clients = []

            def capture_selected_clients(server_round, results, failures):
                selected_clients.extend(results)
                return (Mock(), {})

            mock_parent_aggregate.side_effect = capture_selected_clients

            multi_krum_strategy.aggregate_fit(1, insufficient_results, [])

            assert len(selected_clients) == 2

    def test_distance_calculation_accuracy(self, multi_krum_strategy):
        """Verify Euclidean distance calculations match expected values."""
        results = []
        expected_params = []

        for i in range(3):
            client_proxy = Mock(spec=ClientProxy)
            client_proxy.cid = str(i)

            params = [np.array([[i, i]]), np.array([i])]
            expected_params.append(np.concatenate([p.flatten() for p in params]))

            fit_res = Mock(spec=FitRes)
            fit_res.parameters = ndarrays_to_parameters(params)
            results.append((client_proxy, fit_res))

        distances = np.zeros((3, 3))
        multi_krum_strategy._calculate_multi_krum_scores(results, distances)  # type: ignore[arg-type]

        for i in range(3):
            for j in range(i + 1, 3):
                expected_distance = np.linalg.norm(
                    expected_params[i] - expected_params[j]
                )
                assert abs(distances[i, j] - expected_distance) < 1e-6
                assert abs(distances[j, i] - expected_distance) < 1e-6

    def test_logging_configuration(self, multi_krum_strategy):
        """Verify logger configuration and isolation."""
        assert multi_krum_strategy.logger is not None
        assert multi_krum_strategy.logger.name.startswith("multi_krum_")
        assert multi_krum_strategy.logger.level == 20
        assert multi_krum_strategy.logger.propagate is False

    def test_strategy_history_client_entry_creation(
        self, multi_krum_strategy, mock_client_results
    ):
        """Verify client history entries contain required fields."""
        with (
            patch(
                "src.simulation_strategies.multi_krum_strategy.KMeans"
            ) as mock_kmeans,
            patch(
                "src.simulation_strategies.multi_krum_strategy.MinMaxScaler"
            ) as mock_scaler,
            patch("flwr.server.strategy.FedAvg.aggregate_fit") as mock_parent_aggregate,
        ):
            # Setup mocks
            mock_kmeans_instance = Mock()
            mock_kmeans_instance.transform.return_value = np.array(
                [[0.1], [0.2], [0.3], [0.4], [0.5], [0.6]]
            )
            mock_kmeans.return_value.fit.return_value = mock_kmeans_instance

            mock_scaler_instance = Mock()
            mock_scaler_instance.transform.return_value = np.array(
                [[0.1], [0.2], [0.3], [0.4], [0.5], [0.6]]
            )
            mock_scaler.return_value = mock_scaler_instance

            mock_parent_aggregate.return_value = (Mock(), {})

            multi_krum_strategy.aggregate_fit(1, mock_client_results, [])

            assert (
                multi_krum_strategy.strategy_history.insert_single_client_history_entry.call_count
                == 6
            )

<<<<<<< HEAD
        # Verify remove_clients is set to False when limit is reached
        assert multi_krum_strategy.remove_clients is False

    def test_aggregate_evaluate_empty_results(self, multi_krum_strategy):
        """Test aggregate_evaluate with empty results."""
        result = multi_krum_strategy.aggregate_evaluate(1, [], [])

        assert result == (None, {})

    def test_aggregate_evaluate_collects_per_client_metrics(
        self, multi_krum_strategy, mock_evaluate_results, mock_strategy_history
    ):
        """Test aggregate_evaluate collects per-client metrics."""
        server_round = 1

        multi_krum_strategy.aggregate_evaluate(server_round, mock_evaluate_results, [])

        # Should call insert_single_client_history_entry twice per client (accuracy and loss)
        assert mock_strategy_history.insert_single_client_history_entry.call_count == 12

    def test_aggregate_evaluate_calculates_aggregated_loss(
        self, multi_krum_strategy, mock_evaluate_results
    ):
        """Test aggregate_evaluate calculates weighted aggregated loss."""
        server_round = 1

        loss_aggregated, _ = multi_krum_strategy.aggregate_evaluate(
            server_round, mock_evaluate_results, []
        )

        # Should return a float loss value
        assert isinstance(loss_aggregated, float)
        assert loss_aggregated >= 0

    def test_aggregate_evaluate_returns_empty_metrics(
        self, multi_krum_strategy, mock_evaluate_results
    ):
        """Test aggregate_evaluate returns empty metrics dict."""
        server_round = 1

        _, metrics = multi_krum_strategy.aggregate_evaluate(
            server_round, mock_evaluate_results, []
        )

        # Multi-Krum strategy doesn't return metrics in aggregate_evaluate
        assert isinstance(metrics, dict)

    def test_aggregate_evaluate_stores_per_client_data(
        self, multi_krum_strategy, mock_evaluate_results, mock_strategy_history
    ):
        """Test aggregate_evaluate stores correct per-client data."""
        server_round = 1
        multi_krum_strategy.current_round = 1

        multi_krum_strategy.aggregate_evaluate(server_round, mock_evaluate_results, [])

        # Verify both accuracy and loss were stored
        calls = mock_strategy_history.insert_single_client_history_entry.call_args_list

        # First 6 calls should be accuracy
        first_call = calls[0]
        assert first_call[1]["client_id"] == 0
        assert first_call[1]["current_round"] == 1
        assert first_call[1]["accuracy"] == 0.75

        # Next 6 calls should be loss
        seventh_call = calls[6]
        assert seventh_call[1]["client_id"] == 0
        assert seventh_call[1]["current_round"] == 1
        assert seventh_call[1]["loss"] == 0.5

    def test_aggregate_evaluate_with_failures(
        self, multi_krum_strategy, mock_evaluate_results
    ):
        """Test aggregate_evaluate handles failures parameter."""
        server_round = 1
        failures = [Exception("Test failure")]

        # Should process successfully despite failures
        loss_aggregated, metrics = multi_krum_strategy.aggregate_evaluate(
            server_round, mock_evaluate_results, failures
        )

        assert isinstance(loss_aggregated, float)
        assert isinstance(metrics, dict)
=======
            calls = multi_krum_strategy.strategy_history.insert_single_client_history_entry.call_args_list
            for call in calls:
                assert "current_round" in call.kwargs
                assert "client_id" in call.kwargs
                assert "removal_criterion" in call.kwargs
                assert "absolute_distance" in call.kwargs
>>>>>>> 4c2d40da
<|MERGE_RESOLUTION|>--- conflicted
+++ resolved
@@ -6,39 +6,18 @@
 
 from unittest.mock import patch
 
-<<<<<<< HEAD
-from src.simulation_strategies.multi_krum_based_removal_strategy import (
-    MultiKrumBasedRemovalStrategy,
-)
-from tests.common import (
-    ClientProxy,
-    FitRes,
-    Mock,
-    ndarrays_to_parameters,
-    np,
-    pytest,
-)
-=======
 from tests.common import Mock, np, pytest, FitRes, ndarrays_to_parameters, ClientProxy
 from flwr.common import EvaluateRes
 from src.data_models.simulation_strategy_history import SimulationStrategyHistory
 from src.simulation_strategies.multi_krum_strategy import MultiKrumStrategy
 
 from tests.common import generate_mock_client_data
->>>>>>> 4c2d40da
 
 
 class TestMultiKrumStrategy:
     """MultiKrumStrategy unit tests."""
 
     @pytest.fixture
-<<<<<<< HEAD
-    def multi_krum_strategy(
-        self, mock_strategy_history, mock_output_directory, krum_fit_metrics_fn
-    ):
-        """Create MultiKrumBasedRemovalStrategy instance for testing."""
-        return MultiKrumBasedRemovalStrategy(
-=======
     def mock_strategy_history(self):
         """Mock strategy history."""
         return Mock(spec=SimulationStrategyHistory)
@@ -47,7 +26,6 @@
     def multi_krum_strategy(self, mock_strategy_history, mock_output_directory):
         """MultiKrumStrategy with test parameters."""
         return MultiKrumStrategy(
->>>>>>> 4c2d40da
             remove_clients=True,
             num_of_malicious_clients=2,
             num_krum_selections=3,
@@ -58,26 +36,9 @@
         )
 
     @pytest.fixture
-<<<<<<< HEAD
-    def mock_client_results(self, mock_client_results_factory):
-        """Create mock client results for testing with 6 clients."""
-        return mock_client_results_factory(6)
-
-    @pytest.fixture
-    def mock_evaluate_results(self, mock_evaluate_results_factory):
-        """Generate mock evaluate results with 6 clients and custom parameters."""
-        return mock_evaluate_results_factory(
-            num_clients=6,
-            base_accuracy=0.75,
-            base_loss=0.5,
-            loss_decrement=0.08,
-            accuracy_increment=0.03,
-        )
-=======
     def mock_client_results(self):
         """Six mock clients with generated parameters."""
         return generate_mock_client_data(num_clients=6)
->>>>>>> 4c2d40da
 
     def test_initialization(self, multi_krum_strategy, mock_strategy_history):
         """Verify initialization sets parameters correctly."""
@@ -524,97 +485,9 @@
                 == 6
             )
 
-<<<<<<< HEAD
-        # Verify remove_clients is set to False when limit is reached
-        assert multi_krum_strategy.remove_clients is False
-
-    def test_aggregate_evaluate_empty_results(self, multi_krum_strategy):
-        """Test aggregate_evaluate with empty results."""
-        result = multi_krum_strategy.aggregate_evaluate(1, [], [])
-
-        assert result == (None, {})
-
-    def test_aggregate_evaluate_collects_per_client_metrics(
-        self, multi_krum_strategy, mock_evaluate_results, mock_strategy_history
-    ):
-        """Test aggregate_evaluate collects per-client metrics."""
-        server_round = 1
-
-        multi_krum_strategy.aggregate_evaluate(server_round, mock_evaluate_results, [])
-
-        # Should call insert_single_client_history_entry twice per client (accuracy and loss)
-        assert mock_strategy_history.insert_single_client_history_entry.call_count == 12
-
-    def test_aggregate_evaluate_calculates_aggregated_loss(
-        self, multi_krum_strategy, mock_evaluate_results
-    ):
-        """Test aggregate_evaluate calculates weighted aggregated loss."""
-        server_round = 1
-
-        loss_aggregated, _ = multi_krum_strategy.aggregate_evaluate(
-            server_round, mock_evaluate_results, []
-        )
-
-        # Should return a float loss value
-        assert isinstance(loss_aggregated, float)
-        assert loss_aggregated >= 0
-
-    def test_aggregate_evaluate_returns_empty_metrics(
-        self, multi_krum_strategy, mock_evaluate_results
-    ):
-        """Test aggregate_evaluate returns empty metrics dict."""
-        server_round = 1
-
-        _, metrics = multi_krum_strategy.aggregate_evaluate(
-            server_round, mock_evaluate_results, []
-        )
-
-        # Multi-Krum strategy doesn't return metrics in aggregate_evaluate
-        assert isinstance(metrics, dict)
-
-    def test_aggregate_evaluate_stores_per_client_data(
-        self, multi_krum_strategy, mock_evaluate_results, mock_strategy_history
-    ):
-        """Test aggregate_evaluate stores correct per-client data."""
-        server_round = 1
-        multi_krum_strategy.current_round = 1
-
-        multi_krum_strategy.aggregate_evaluate(server_round, mock_evaluate_results, [])
-
-        # Verify both accuracy and loss were stored
-        calls = mock_strategy_history.insert_single_client_history_entry.call_args_list
-
-        # First 6 calls should be accuracy
-        first_call = calls[0]
-        assert first_call[1]["client_id"] == 0
-        assert first_call[1]["current_round"] == 1
-        assert first_call[1]["accuracy"] == 0.75
-
-        # Next 6 calls should be loss
-        seventh_call = calls[6]
-        assert seventh_call[1]["client_id"] == 0
-        assert seventh_call[1]["current_round"] == 1
-        assert seventh_call[1]["loss"] == 0.5
-
-    def test_aggregate_evaluate_with_failures(
-        self, multi_krum_strategy, mock_evaluate_results
-    ):
-        """Test aggregate_evaluate handles failures parameter."""
-        server_round = 1
-        failures = [Exception("Test failure")]
-
-        # Should process successfully despite failures
-        loss_aggregated, metrics = multi_krum_strategy.aggregate_evaluate(
-            server_round, mock_evaluate_results, failures
-        )
-
-        assert isinstance(loss_aggregated, float)
-        assert isinstance(metrics, dict)
-=======
             calls = multi_krum_strategy.strategy_history.insert_single_client_history_entry.call_args_list
             for call in calls:
                 assert "current_round" in call.kwargs
                 assert "client_id" in call.kwargs
                 assert "removal_criterion" in call.kwargs
-                assert "absolute_distance" in call.kwargs
->>>>>>> 4c2d40da
+                assert "absolute_distance" in call.kwargs