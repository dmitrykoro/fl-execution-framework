--- conflicted
+++ resolved
@@ -5,19 +5,13 @@
 General utilities, imports, and FL helpers are in tests.common module.
 """
 
-import json
 import logging
 import os
-import warnings
 from datetime import datetime
 from pathlib import Path
 from typing import Any, Dict
 
 import pytest
-from fastapi import BackgroundTasks
-from fastapi.testclient import TestClient
-
-from src.api.main import app
 from tests.common import STRATEGY_CONFIGS, np
 
 # Deterministic test environment
@@ -80,63 +74,6 @@
     return [rng.standard_normal(100) for _ in range(5)]
 
 
-<<<<<<< HEAD
-# API Testing Fixtures
-@pytest.fixture
-def api_client():
-    """FastAPI TestClient for API tests."""
-    # Suppress httpx deprecation warning for TestClient
-    with warnings.catch_warnings():
-        warnings.filterwarnings(
-            "ignore", category=DeprecationWarning, module="httpx._client"
-        )
-        return TestClient(app=app)
-
-
-@pytest.fixture
-def mock_simulation_dir(tmp_path: Path) -> Path:
-    """Mock simulation output directory structure."""
-    sim_dir = tmp_path / "out" / "api_run_20250107_120000"
-    sim_dir.mkdir(parents=True)
-
-    # Create mock config.json
-    config = {
-        "shared_settings": {
-            "aggregation_strategy_keyword": "fedavg",
-            "num_of_rounds": 5,
-            "num_of_clients": 3,
-            "dataset_keyword": "bloodmnist",
-        },
-        "simulation_strategies": [{}],
-    }
-
-    (sim_dir / "config.json").write_text(json.dumps(config, indent=4))
-
-    # Create mock result files
-    (sim_dir / "metrics.csv").write_text(
-        "round,accuracy,loss\n1,0.85,0.45\n2,0.88,0.35\n"
-    )
-    (sim_dir / "plot_data_0.json").write_text(
-        '{"rounds": [1, 2, 3], "accuracy": [0.85, 0.88, 0.90]}'
-    )
-
-    # Create mock PDF plot
-    (sim_dir / "accuracy_plot.pdf").write_text("Mock PDF content")
-
-    return sim_dir
-
-
-@pytest.fixture
-def mock_background_task(monkeypatch: pytest.MonkeyPatch):
-    """Mock BackgroundTasks.add_task to prevent actual simulation runs."""
-    tasks = []
-
-    def mock_add_task(func, *args, **kwargs):
-        tasks.append((func, args, kwargs))
-
-    monkeypatch.setattr(BackgroundTasks, "add_task", mock_add_task)
-    return tasks
-=======
 # Dataset Loader Testing Fixtures
 @pytest.fixture
 def medquad_column_names():
@@ -197,7 +134,6 @@
     from tests.common import create_nested_attack_config
 
     return create_nested_attack_config("label_flipping", flip_fraction=0.5)
->>>>>>> 4c2d40da
 
 
 # Test failure logging setup
