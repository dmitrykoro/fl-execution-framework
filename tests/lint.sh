#!/bin/bash
# Lint script with ruff and pyright
# Run: ./lint.sh [--test] [--sonar]
# Prerequisites: ./reinstall_requirements.sh
#
# Default: ruff (linting + formatting), mypy, pyright
# --test: adds pytest, reinstall test, simulation test
# --sonar: adds SonarQube analysis

# fail fast
set -euo pipefail

# cd to project root
ROOT_DIR="$(cd "$(dirname "$0")/.." && pwd)"
cd "$ROOT_DIR"

# logging setup
LOG_DIR="tests/logs"
mkdir -p "$LOG_DIR"
LOG_FILE="$LOG_DIR/lint_$(date +%Y%m%d_%H%M%S).log"
echo "📝 Logging to: $LOG_FILE"
exec > >(tee "$LOG_FILE") 2>&1

# Dynamic virtual environment detection and activation
VENV_ACTIVATED=false

# Check for .venv first, then venv
if [ -d ".venv" ]; then
    echo "🔌 Found .venv directory, activating virtual environment..."
    if [ -f ".venv/Scripts/activate" ]; then
        source ".venv/Scripts/activate"
        VENV_ACTIVATED=true
    elif [ -f ".venv/bin/activate" ]; then
        source ".venv/bin/activate"
        VENV_ACTIVATED=true
    fi
elif [ -d "venv" ]; then
    echo "🔌 Found venv directory, activating virtual environment..."
    if [ -f "venv/Scripts/activate" ]; then
        source "venv/Scripts/activate"
        VENV_ACTIVATED=true
    elif [ -f "venv/bin/activate" ]; then
        source "venv/bin/activate"
        VENV_ACTIVATED=true
    fi
fi

if [ "$VENV_ACTIVATED" = false ]; then
    echo "⚠️  No virtual environment found (.venv or venv)."
    echo "   From the root directory, run ./reinstall_requirements.sh to create one."
    echo "   Continue without venv? (y/N)"
    read -r response
    if [[ ! "$response" =~ ^[Yy]$ ]]; then
        exit 1
    fi
fi

# parse args
TEST_MODE=false
SONAR_MODE=false

for arg in "$@"; do
    case $arg in
        --test)
            TEST_MODE=true
            ;;
        --sonar)
            SONAR_MODE=true
            ;;
    esac
done

# install test deps in full mode
if [[ "$TEST_MODE" == true ]]; then
    echo "📦 Installing test requirements..."
    pip install -e tests
fi

# check tool availability
check_tool() {
    if ! command -v "$1" &> /dev/null; then
        echo "⚠️  $1 not found. Install with: $2"
        return 1
    fi
    return 0
}

# Install tools if needed
if ! check_tool "ruff" "pip install ruff"; then
    echo "📦 Installing ruff..."
    pip install ruff
fi

if ! check_tool "mypy" "pip install mypy"; then
    echo "📦 Installing mypy..."
    pip install mypy
fi

# Ruff linting and formatting (replaces isort + flake8 + black)
echo "⚡ Running ruff check..."
ruff check --fix tests/

echo "⚡ Running ruff format..."
ruff format tests/

# type checking with mypy
echo "🔍 Running mypy..."
mypy tests/conftest.py tests/fixtures/ tests/integration/ tests/unit/ tests/performance/ --config-file=tests/pyproject.toml

<<<<<<< HEAD
# run pytest with logging to a pytest.log file
echo "🧪 Running pytest..."
python -m pytest -v --tb=short -s tests | tee pytest.log
if grep -q "FAILED" pytest.log; then
    echo "❌ Some tests failed. Check pytest.log for details."
    exit 1
=======
# additional type checking with pyright
if check_tool "pyright" "npm install -g pyright"; then
    echo "🔍 Running pyright..."
    pyright tests/
else
    echo "⚠️  Pyright not available. Install with: npm install -g pyright"
    echo "📦 Attempting to install pyright via npm..."
    if command -v npm &> /dev/null; then
        npm install -g pyright
        if check_tool "pyright" "npm install -g pyright"; then
            echo "🔍 Running pyright..."
            pyright tests/
        else
            echo "⚠️  Pyright installation failed. Skipping pyright check."
        fi
    else
        echo "⚠️  npm not available. Skipping pyright installation."
    fi
fi

# SonarQube analysis
if [[ "$SONAR_MODE" == true ]]; then
    ./tests/sonar.sh
>>>>>>> d7072448
fi

# pytest in test mode
if [[ "$TEST_MODE" == true ]]; then
    echo "🧪 Running pytest..."
    # Run unit tests in parallel, integration tests serially
    pytest -n auto tests/unit/ -v --tb=short | tee tests/logs/pytest_unit.log
    pytest -n 0 tests/integration/ -v --tb=short -s | tee tests/logs/pytest_integration.log
    pytest tests/performance/ -v --tb=short | tee tests/logs/pytest_performance.log
    pytest tests/test_setup.py -v --tb=short | tee tests/logs/pytest_setup.log
    # Check all pytest logs for failures
    if grep -q "FAILED" tests/logs/pytest_*.log; then
        echo "❌ Some tests failed. Check tests/logs/pytest_*.log for details."
        exit 1
    fi

    # test reinstall script
    echo "🔄 Testing reinstall_requirements.sh..."
    ./reinstall_requirements.sh

    # test simulation script
    echo "🚀 Testing run_simulation.sh..."
    ./run_simulation.sh

    echo
    echo "✅ All linting, formatting, and tests completed!"
else
    if [[ "$SONAR_MODE" == true ]]; then
        echo "✅ Linting, type checking, and SonarQube analysis completed!"
    else
        echo "✅ Linting, formatting, and type checking completed!"
    fi
fi

# Print summary
echo ""
echo "🏁 Summary:"
echo "   ⚡ Used ruff for linting and formatting"
echo "   🔍 Ran mypy for type checking"
if check_tool "pyright" "npm install -g pyright" > /dev/null 2>&1; then
    echo "   🔍 Ran pyright for additional type checking"
fi
if [[ "$SONAR_MODE" == true ]]; then
    echo "   🔍 Ran SonarQube analysis"
fi
echo "   📝 Log saved to: $LOG_FILE"<|MERGE_RESOLUTION|>--- conflicted
+++ resolved
@@ -107,14 +107,6 @@
 echo "🔍 Running mypy..."
 mypy tests/conftest.py tests/fixtures/ tests/integration/ tests/unit/ tests/performance/ --config-file=tests/pyproject.toml
 
-<<<<<<< HEAD
-# run pytest with logging to a pytest.log file
-echo "🧪 Running pytest..."
-python -m pytest -v --tb=short -s tests | tee pytest.log
-if grep -q "FAILED" pytest.log; then
-    echo "❌ Some tests failed. Check pytest.log for details."
-    exit 1
-=======
 # additional type checking with pyright
 if check_tool "pyright" "npm install -g pyright"; then
     echo "🔍 Running pyright..."
@@ -138,7 +130,6 @@
 # SonarQube analysis
 if [[ "$SONAR_MODE" == true ]]; then
     ./tests/sonar.sh
->>>>>>> d7072448
 fi
 
 # pytest in test mode
