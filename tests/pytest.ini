<<<<<<< HEAD
[pytest]
testpaths = tests
python_files = test_*.py
python_classes = Test*
python_functions = test_*
asyncio_mode = auto
asyncio_default_fixture_loop_scope = function
markers =
    unit: Unit tests
    integration: Integration tests
    performance: Performance tests
    slow: Slow running tests
    tutorial: Tutorial tests (no coverage requirement)
    parallel: Tests safe for parallel execution
    serial: Tests that must run in isolation
addopts =
    -v
    --tb=short
    --strict-markers
    --log-file=tests/logs/pytest.log
    --log-level=INFO
    ; --cov-fail-under=80
    -W error::DeprecationWarning
    -W ignore::RuntimeWarning:numpy
filterwarnings =
    error::DeprecationWarning
    ignore::RuntimeWarning:numpy.*
    ignore::RuntimeWarning:threadpoolctl.*
    ignore::PendingDeprecationWarning
=======
[pytest]
testpaths = tests
python_files = test_*.py
python_classes = Test*
python_functions = test_*
asyncio_default_fixture_loop_scope = function
addopts =
    -v
    --tb=short
    --strict-markers
    --log-file=tests/logs/pytest.log
    --log-level=INFO
    ; --cov-fail-under=80
    -W error::DeprecationWarning
    -W ignore::RuntimeWarning:numpy
filterwarnings =
    error::DeprecationWarning
    ignore::RuntimeWarning:numpy.*
    ignore::RuntimeWarning:threadpoolctl.*
    ignore::PendingDeprecationWarning
markers =
    unit: Unit tests
    integration: Integration tests
    performance: Performance tests
    slow: Slow running tests
    tutorial: Tutorial tests (no coverage requirement)
    parallel: Tests safe for parallel execution
    serial: Tests that must run in isolation
>>>>>>> 4c2d40da
<|MERGE_RESOLUTION|>--- conflicted
+++ resolved
@@ -1,34 +1,3 @@
-<<<<<<< HEAD
-[pytest]
-testpaths = tests
-python_files = test_*.py
-python_classes = Test*
-python_functions = test_*
-asyncio_mode = auto
-asyncio_default_fixture_loop_scope = function
-markers =
-    unit: Unit tests
-    integration: Integration tests
-    performance: Performance tests
-    slow: Slow running tests
-    tutorial: Tutorial tests (no coverage requirement)
-    parallel: Tests safe for parallel execution
-    serial: Tests that must run in isolation
-addopts =
-    -v
-    --tb=short
-    --strict-markers
-    --log-file=tests/logs/pytest.log
-    --log-level=INFO
-    ; --cov-fail-under=80
-    -W error::DeprecationWarning
-    -W ignore::RuntimeWarning:numpy
-filterwarnings =
-    error::DeprecationWarning
-    ignore::RuntimeWarning:numpy.*
-    ignore::RuntimeWarning:threadpoolctl.*
-    ignore::PendingDeprecationWarning
-=======
 [pytest]
 testpaths = tests
 python_files = test_*.py
@@ -56,5 +25,4 @@
     slow: Slow running tests
     tutorial: Tutorial tests (no coverage requirement)
     parallel: Tests safe for parallel execution
-    serial: Tests that must run in isolation
->>>>>>> 4c2d40da
+    serial: Tests that must run in isolation