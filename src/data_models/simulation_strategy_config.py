import json
from dataclasses import asdict, dataclass
from typing import Any, Optional, Union

<<<<<<< HEAD
import torch
=======
from dataclasses import dataclass, asdict
from typing import Optional, Any
>>>>>>> 4c2d40da


@dataclass
class StrategyConfig:
    aggregation_strategy_keyword: str = None
    remove_clients: bool = None
    begin_removing_from_round: int = None
    dataset_keyword: str = None
    num_of_rounds: int = None
    num_of_clients: int = None
    num_of_malicious_clients: int = None
    show_plots: bool = None
    save_plots: bool = None
    save_csv: bool = None
<<<<<<< HEAD
    training_device: Union[str, torch.device] = None
    cpus_per_client: int = None
=======
    save_attack_snapshots: bool = None
    attack_snapshot_format: str = "pickle"
    snapshot_max_samples: int = 5
    training_device: str = None
    cpus_per_client: float = None
>>>>>>> 4c2d40da
    gpus_per_client: float = None

    trust_threshold: float = None
    beta_value: float = None
    num_of_clusters: int = None

    Kp: float = None
    Ki: float = None
    Kd: float = None
    num_std_dev: float = None

    training_subset_fraction: float = None
    min_fit_clients: int = None
    min_evaluate_clients: int = None
    min_available_clients: int = None
    evaluate_metrics_aggregation_fn: str = None
    num_of_client_epochs: int = None
    batch_size: int = None
    preserve_dataset: bool = None

    num_krum_selections: int = None

    trim_ratio: float = None

    strict_mode: bool = None

    strategy_number: int = None

<<<<<<< HEAD
    # Dataset source control
    dataset_source: Optional[str] = None  # "local" | "huggingface"

    # HuggingFace-specific settings
    hf_dataset_name: Optional[str] = (
        None  # e.g., "mnist", "cifar10", "flwrlabs/femnist"
    )
    partitioning_strategy: Optional[str] = None  # "iid" | "dirichlet" | "pathological"
    partitioning_params: Optional[dict] = None  # e.g., {"alpha": 0.5} for Dirichlet

    # Dynamic poisoning attacks
    dynamic_attacks: Optional[dict] = (
        None  # {"enabled": bool, "schedule": [...attack phases...]}
    )
=======
    attack_schedule: list = None
>>>>>>> 4c2d40da

    def __init__(self, **kwargs):
        for key, value in kwargs.items():
            if value in ("true", "false"):
                setattr(self, key, value == "true")
            else:
                setattr(self, key, value)

    def __getattr__(self, name: str) -> Any:
        """Allow access to dynamically set attributes"""
        raise AttributeError(
            f"'{self.__class__.__name__}' object has no attribute '{name}'"
        )

    @classmethod
    def from_dict(cls, strategy_config: dict):
        """Create config instance from dict"""
        return cls(**strategy_config)

    def to_json(self):
        """Convert config to json"""
        config_dict = asdict(self)
        # Convert torch.device to string for JSON serialization
        if isinstance(config_dict.get("training_device"), torch.device):
            config_dict["training_device"] = str(config_dict["training_device"])
        return json.dumps(config_dict)<|MERGE_RESOLUTION|>--- conflicted
+++ resolved
@@ -1,17 +1,12 @@
 import json
-from dataclasses import asdict, dataclass
-from typing import Any, Optional, Union
 
-<<<<<<< HEAD
-import torch
-=======
 from dataclasses import dataclass, asdict
 from typing import Optional, Any
->>>>>>> 4c2d40da
 
 
 @dataclass
 class StrategyConfig:
+
     aggregation_strategy_keyword: str = None
     remove_clients: bool = None
     begin_removing_from_round: int = None
@@ -22,16 +17,11 @@
     show_plots: bool = None
     save_plots: bool = None
     save_csv: bool = None
-<<<<<<< HEAD
-    training_device: Union[str, torch.device] = None
-    cpus_per_client: int = None
-=======
     save_attack_snapshots: bool = None
     attack_snapshot_format: str = "pickle"
     snapshot_max_samples: int = 5
     training_device: str = None
     cpus_per_client: float = None
->>>>>>> 4c2d40da
     gpus_per_client: float = None
 
     trust_threshold: float = None
@@ -60,24 +50,7 @@
 
     strategy_number: int = None
 
-<<<<<<< HEAD
-    # Dataset source control
-    dataset_source: Optional[str] = None  # "local" | "huggingface"
-
-    # HuggingFace-specific settings
-    hf_dataset_name: Optional[str] = (
-        None  # e.g., "mnist", "cifar10", "flwrlabs/femnist"
-    )
-    partitioning_strategy: Optional[str] = None  # "iid" | "dirichlet" | "pathological"
-    partitioning_params: Optional[dict] = None  # e.g., {"alpha": 0.5} for Dirichlet
-
-    # Dynamic poisoning attacks
-    dynamic_attacks: Optional[dict] = (
-        None  # {"enabled": bool, "schedule": [...attack phases...]}
-    )
-=======
     attack_schedule: list = None
->>>>>>> 4c2d40da
 
     def __init__(self, **kwargs):
         for key, value in kwargs.items():
@@ -88,9 +61,7 @@
 
     def __getattr__(self, name: str) -> Any:
         """Allow access to dynamically set attributes"""
-        raise AttributeError(
-            f"'{self.__class__.__name__}' object has no attribute '{name}'"
-        )
+        raise AttributeError(f"'{self.__class__.__name__}' object has no attribute '{name}'")
 
     @classmethod
     def from_dict(cls, strategy_config: dict):
@@ -99,8 +70,4 @@
 
     def to_json(self):
         """Convert config to json"""
-        config_dict = asdict(self)
-        # Convert torch.device to string for JSON serialization
-        if isinstance(config_dict.get("training_device"), torch.device):
-            config_dict["training_device"] = str(config_dict["training_device"])
-        return json.dumps(config_dict)+        return json.dumps(asdict(self))