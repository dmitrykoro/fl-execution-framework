--- conflicted
+++ resolved
@@ -1,265 +1,133 @@
-<<<<<<< HEAD
-from dataclasses import dataclass, field
-from typing import List
-
-from src.data_models.simulation_strategy_config import StrategyConfig
-
-
-@dataclass
-class RoundsInfo:
-    simulation_strategy_config: StrategyConfig
-
-    score_calculation_time_nanos_history: List[int] = field(default_factory=list)
-    removal_threshold_history: List[float] = field(default_factory=list)
-    aggregated_loss_history: List[float] = field(default_factory=list)
-    average_accuracy_history: List[float] = field(default_factory=list)
-
-    tp_history: List[float] = field(default_factory=list)
-    tn_history: List[float] = field(default_factory=list)
-    fp_history: List[float] = field(default_factory=list)
-    fn_history: List[float] = field(default_factory=list)
-    total_fp_and_fn_history: List[float] = field(default_factory=list)
-
-    removal_accuracy_history: List[float] = field(default_factory=list)
-    removal_precision_history: List[float] = field(default_factory=list)
-    removal_recall_history: List[float] = field(default_factory=list)
-    removal_f1_history: List[float] = field(default_factory=list)
-
-    plottable_metrics = []
-    barable_metrics = []
-    savable_metrics = []
-
-    def __post_init__(self):
-        self.plottable_metrics = [
-            "score_calculation_time_nanos_history",
-            "aggregated_loss_history",
-            "average_accuracy_history",
-        ]
-
-        self.barable_metrics = [
-            "removal_accuracy_history",
-            "removal_precision_history",
-            "removal_recall_history",
-            "removal_f1_history",
-            "total_fp_and_fn_history",
-        ]
-
-        self.savable_metrics = [
-            "score_calculation_time_nanos_history",
-            "removal_threshold_history",
-            "aggregated_loss_history",
-            "average_accuracy_history",
-        ]
-
-        self.statsable_metrics = [
-            "average_accuracy_history",
-            "tp_history",
-            "tn_history",
-            "fp_history",
-            "fn_history",
-            "removal_accuracy_history",
-            "removal_precision_history",
-            "removal_recall_history",
-            "removal_f1_history",
-        ]
-
-        if self.simulation_strategy_config.remove_clients:
-            self.savable_metrics += self.statsable_metrics
-
-    def add_history_entry(
-        self,
-        score_calculation_time_nanos: int,
-        removal_threshold: float,
-        aggregated_loss: float,
-        average_accuracy: float,
-    ) -> None:
-        """
-        Add history entry for a new round.
-
-        :param score_calculation_time_nanos: time that a calculation of the score took
-        :param removal_threshold: threshold that was used for client removal at current round
-        :param aggregated_loss: loss that was aggregated among participating clients in this round
-        :param average_accuracy:
-        """
-
-        self.score_calculation_time_nanos_history.append(score_calculation_time_nanos)
-        self.removal_threshold_history.append(removal_threshold)
-        self.aggregated_loss_history.append(aggregated_loss)
-        self.average_accuracy_history.append(average_accuracy)
-
-    def get_metric_by_name(self, metric: str) -> List:
-        """Get single plottable metric values by name"""
-
-        return getattr(self, metric)
-
-    def append_tp_tn_fp_fn(self, round_tp, round_tn, round_fp, round_fn) -> None:
-        """Append round metrics"""
-
-        self.tp_history.append(round_tp)
-        self.tn_history.append(round_tn)
-        self.fp_history.append(round_fp)
-        self.fn_history.append(round_fn)
-
-    def calculate_additional_metrics(self) -> None:
-        """
-        Calculate the following metrics by iterating over tp, tn, fp, fn:
-            accuracy, precision, recall, f1-score
-        """
-
-        for round_tp, round_tn, round_fp, round_fn in zip(
-            self.tp_history, self.tn_history, self.fp_history, self.fn_history
-        ):
-            # accuracy: (tp + tn) / (tp + tn + fp + fn)
-            self.removal_accuracy_history.append(
-                (round_tp + round_tn) / (round_tp + round_tn + round_fp + round_fn)
-            )
-
-            # precision: tp / (tp + fp)
-            precision = round_tp / (round_tp + round_fp)
-            self.removal_precision_history.append(precision)
-
-            # recall: tp / (tp + fn)
-            recall = round_tp / (round_tp + round_fn)
-            self.removal_recall_history.append(recall)
-
-            # f1: 2 * precision * recall / (precision + recall)
-            self.removal_f1_history.append(
-                2 * precision * recall / (precision + recall)
-            )
-
-            self.total_fp_and_fn_history.append(round_fp + round_fn)
-=======
-from dataclasses import dataclass, field
-from src.data_models.simulation_strategy_config import StrategyConfig
-
-
-@dataclass
-class RoundsInfo:
-
-    simulation_strategy_config: StrategyConfig
-
-    score_calculation_time_nanos_history: list[int] = field(default_factory=list)
-    removal_threshold_history: list[float] = field(default_factory=list)
-    aggregated_loss_history: list[float] = field(default_factory=list)
-    average_accuracy_history: list[float] = field(default_factory=list)
-    average_accuracy_std_history: list[float] = field(default_factory=list)
-
-    tp_history: list[float] = field(default_factory=list)
-    tn_history: list[float] = field(default_factory=list)
-    fp_history: list[float] = field(default_factory=list)
-    fn_history: list[float] = field(default_factory=list)
-    total_fp_and_fn_history: list[float] = field(default_factory=list)
-
-    removal_accuracy_history: list[float] = field(default_factory=list)
-    removal_precision_history: list[float] = field(default_factory=list)
-    removal_recall_history: list[float] = field(default_factory=list)
-    removal_f1_history: list[float] = field(default_factory=list)
-
-    plottable_metrics = []
-    barable_metrics = []
-    savable_metrics = []
-
-    def __post_init__(self):
-        self.plottable_metrics = [
-            "score_calculation_time_nanos_history",
-            "aggregated_loss_history",
-            "average_accuracy_history",
-        ]
-
-        self.barable_metrics = [
-            "removal_accuracy_history",
-            "removal_precision_history",
-            "removal_recall_history",
-            "removal_f1_history",
-            "total_fp_and_fn_history",
-        ]
-
-        self.savable_metrics = [
-            "score_calculation_time_nanos_history",
-            "removal_threshold_history",
-            "aggregated_loss_history",
-            "average_accuracy_history",
-            "average_accuracy_std_history",
-        ]
-
-        self.statsable_metrics = [
-            "average_accuracy_history",
-            "tp_history",
-            "tn_history",
-            "fp_history",
-            "fn_history",
-            "removal_accuracy_history",
-            "removal_precision_history",
-            "removal_recall_history",
-            "removal_f1_history",
-        ]
-
-        if self.simulation_strategy_config.remove_clients:
-            self.savable_metrics += self.statsable_metrics
-
-    def add_history_entry(
-            self,
-            score_calculation_time_nanos: int,
-            removal_threshold: float,
-            aggregated_loss: float,
-            average_accuracy: float
-    ) -> None:
-        """
-        Add history entry for a new round.
-
-        :param score_calculation_time_nanos: time that a calculation of the score took
-        :param removal_threshold: threshold that was used for client removal at current round
-        :param aggregated_loss: loss that was aggregated among participating clients in this round
-        :param average_accuracy:
-        """
-
-        self.score_calculation_time_nanos_history.append(score_calculation_time_nanos)
-        self.removal_threshold_history.append(removal_threshold)
-        self.aggregated_loss_history.append(aggregated_loss)
-        self.average_accuracy_history.append(average_accuracy)
-
-    def get_metric_by_name(self, metric: str) -> list:
-        """Get single plottable metric values by name"""
-
-        return getattr(self, metric)
-
-    def append_tp_tn_fp_fn(self, round_tp, round_tn, round_fp, round_fn) -> None:
-        """Append round metrics"""
-
-        self.tp_history.append(round_tp)
-        self.tn_history.append(round_tn)
-        self.fp_history.append(round_fp)
-        self.fn_history.append(round_fn)
-
-    def calculate_additional_metrics(self) -> None:
-        """
-        Calculate the following metrics by iterating over tp, tn, fp, fn:
-            accuracy, precision, recall, f1-score
-        """
-
-        for round_tp, round_tn, round_fp, round_fn in zip(
-                self.tp_history, self.tn_history, self.fp_history, self.fn_history
-        ):
-            # accuracy: (tp + tn) / (tp + tn + fp + fn)
-            self.removal_accuracy_history.append(
-                (round_tp + round_tn) / (round_tp + round_tn + round_fp + round_fn)
-            )
-
-            # precision: tp / (tp + fp)
-            precision = round_tp / (round_tp + round_fp)
-            self.removal_precision_history.append(precision)
-
-            # recall: tp / (tp + fn)
-            recall = round_tp / (round_tp + round_fn)
-            self.removal_recall_history.append(recall)
-
-            # f1: 2 * precision * recall / (precision + recall)
-            f1 = (
-                2 * precision * recall / (precision + recall)
-                if (precision + recall) > 0
-                else 0.0
-            )
-            self.removal_f1_history.append(f1)
-
-            self.total_fp_and_fn_history.append(round_fp + round_fn)
->>>>>>> 4c2d40da
+from dataclasses import dataclass, field
+from src.data_models.simulation_strategy_config import StrategyConfig
+
+
+@dataclass
+class RoundsInfo:
+
+    simulation_strategy_config: StrategyConfig
+
+    score_calculation_time_nanos_history: list[int] = field(default_factory=list)
+    removal_threshold_history: list[float] = field(default_factory=list)
+    aggregated_loss_history: list[float] = field(default_factory=list)
+    average_accuracy_history: list[float] = field(default_factory=list)
+    average_accuracy_std_history: list[float] = field(default_factory=list)
+
+    tp_history: list[float] = field(default_factory=list)
+    tn_history: list[float] = field(default_factory=list)
+    fp_history: list[float] = field(default_factory=list)
+    fn_history: list[float] = field(default_factory=list)
+    total_fp_and_fn_history: list[float] = field(default_factory=list)
+
+    removal_accuracy_history: list[float] = field(default_factory=list)
+    removal_precision_history: list[float] = field(default_factory=list)
+    removal_recall_history: list[float] = field(default_factory=list)
+    removal_f1_history: list[float] = field(default_factory=list)
+
+    plottable_metrics = []
+    barable_metrics = []
+    savable_metrics = []
+
+    def __post_init__(self):
+        self.plottable_metrics = [
+            "score_calculation_time_nanos_history",
+            "aggregated_loss_history",
+            "average_accuracy_history",
+        ]
+
+        self.barable_metrics = [
+            "removal_accuracy_history",
+            "removal_precision_history",
+            "removal_recall_history",
+            "removal_f1_history",
+            "total_fp_and_fn_history",
+        ]
+
+        self.savable_metrics = [
+            "score_calculation_time_nanos_history",
+            "removal_threshold_history",
+            "aggregated_loss_history",
+            "average_accuracy_history",
+            "average_accuracy_std_history",
+        ]
+
+        self.statsable_metrics = [
+            "average_accuracy_history",
+            "tp_history",
+            "tn_history",
+            "fp_history",
+            "fn_history",
+            "removal_accuracy_history",
+            "removal_precision_history",
+            "removal_recall_history",
+            "removal_f1_history",
+        ]
+
+        if self.simulation_strategy_config.remove_clients:
+            self.savable_metrics += self.statsable_metrics
+
+    def add_history_entry(
+            self,
+            score_calculation_time_nanos: int,
+            removal_threshold: float,
+            aggregated_loss: float,
+            average_accuracy: float
+    ) -> None:
+        """
+        Add history entry for a new round.
+
+        :param score_calculation_time_nanos: time that a calculation of the score took
+        :param removal_threshold: threshold that was used for client removal at current round
+        :param aggregated_loss: loss that was aggregated among participating clients in this round
+        :param average_accuracy:
+        """
+
+        self.score_calculation_time_nanos_history.append(score_calculation_time_nanos)
+        self.removal_threshold_history.append(removal_threshold)
+        self.aggregated_loss_history.append(aggregated_loss)
+        self.average_accuracy_history.append(average_accuracy)
+
+    def get_metric_by_name(self, metric: str) -> list:
+        """Get single plottable metric values by name"""
+
+        return getattr(self, metric)
+
+    def append_tp_tn_fp_fn(self, round_tp, round_tn, round_fp, round_fn) -> None:
+        """Append round metrics"""
+
+        self.tp_history.append(round_tp)
+        self.tn_history.append(round_tn)
+        self.fp_history.append(round_fp)
+        self.fn_history.append(round_fn)
+
+    def calculate_additional_metrics(self) -> None:
+        """
+        Calculate the following metrics by iterating over tp, tn, fp, fn:
+            accuracy, precision, recall, f1-score
+        """
+
+        for round_tp, round_tn, round_fp, round_fn in zip(
+                self.tp_history, self.tn_history, self.fp_history, self.fn_history
+        ):
+            # accuracy: (tp + tn) / (tp + tn + fp + fn)
+            self.removal_accuracy_history.append(
+                (round_tp + round_tn) / (round_tp + round_tn + round_fp + round_fn)
+            )
+
+            # precision: tp / (tp + fp)
+            precision = round_tp / (round_tp + round_fp)
+            self.removal_precision_history.append(precision)
+
+            # recall: tp / (tp + fn)
+            recall = round_tp / (round_tp + round_fn)
+            self.removal_recall_history.append(recall)
+
+            # f1: 2 * precision * recall / (precision + recall)
+            f1 = (
+                2 * precision * recall / (precision + recall)
+                if (precision + recall) > 0
+                else 0.0
+            )
+            self.removal_f1_history.append(f1)
+
+            self.total_fp_and_fn_history.append(round_fp + round_fn)