--- conflicted
+++ resolved
@@ -1,27 +1,22 @@
+import os
+import datetime
+import json
 import csv
-import datetime
-import os
-
 import numpy as np
 
 from src.data_models.simulation_strategy_history import SimulationStrategyHistory
 
 
 class DirectoryHandler:
-    dirname = f"out/{str(datetime.datetime.now().strftime('%m-%d-%Y_%H-%M-%S'))}"
+    dirname = f'out/{str(datetime.datetime.now().strftime("%m-%d-%Y_%H-%M-%S"))}'
     new_plots_dirname = dirname
     new_csv_dirname = dirname + "/csv"
 
-    def __init__(self, output_dir: str = None):
+    def __init__(self):
+
         self.simulation_strategy_history = None
-        if output_dir:
-            self.dirname = output_dir
-            self.new_plots_dirname = output_dir
-            self.new_csv_dirname = output_dir + "/csv"
-        else:
-            self.dirname = DirectoryHandler.dirname
-            self.new_plots_dirname = DirectoryHandler.new_plots_dirname
-            self.new_csv_dirname = DirectoryHandler.new_csv_dirname
+        self.dirname = DirectoryHandler.dirname
+        self.new_plots_dirname = DirectoryHandler.new_plots_dirname
         self.dataset_dir = None
 
         os.makedirs(self.dirname, exist_ok=True)
@@ -36,7 +31,8 @@
         os.makedirs(self.dataset_dir)
 
     def save_csv_and_config(
-        self, simulation_strategy_history: SimulationStrategyHistory
+            self,
+            simulation_strategy_history: SimulationStrategyHistory
     ) -> None:
         """
         Save per-client, per-round and per-execution metrics to CSV files, as well as simulation strategy config.
@@ -59,15 +55,11 @@
             config_dict["training_device"] = str(config_dict["training_device"])
 
         with open(
-            f"{self.dirname}/"
-            f"strategy_config_{self.simulation_strategy_history.strategy_config.strategy_number}.json",
-            "w",
+                f"{self.dirname}/"
+                f"strategy_config_{self.simulation_strategy_history.strategy_config.strategy_number}.json",
+                "w"
         ) as file:
-<<<<<<< HEAD
-            file.write(self.simulation_strategy_history.strategy_config.to_json())
-=======
             json.dump(config_dict, file, indent=4)
->>>>>>> 4c2d40da
 
     def _save_per_client_to_csv(self):
         """Save per-client metrics to csv"""
@@ -79,15 +71,8 @@
         with open(csv_filepath, mode="w", newline="") as client_csv:
             writer = csv.writer(client_csv)
 
-<<<<<<< HEAD
-            csv_headers = ["round #"]
-            savable_metrics = self.simulation_strategy_history.get_all_clients()[
-                0
-            ].savable_metrics
-=======
             csv_headers = ["round"]
             savable_metrics = self.simulation_strategy_history.get_all_clients()[0].savable_metrics
->>>>>>> 4c2d40da
 
             for metric_name in savable_metrics:
                 for client_info in self.simulation_strategy_history.get_all_clients():
@@ -95,19 +80,13 @@
 
             writer.writerow(csv_headers)
 
-            for round_num in range(
-                1, self.simulation_strategy_history.strategy_config.num_of_rounds + 1
-            ):
+            for round_num in range(1, self.simulation_strategy_history.strategy_config.num_of_rounds + 1):
                 row = [round_num]
 
                 for metric_name in savable_metrics:
-                    for (
-                        client_info
-                    ) in self.simulation_strategy_history.get_all_clients():
+                    for client_info in self.simulation_strategy_history.get_all_clients():
                         try:
-                            value = client_info.get_metric_by_name(metric_name)[
-                                round_num - 1
-                            ]
+                            value = client_info.get_metric_by_name(metric_name)[round_num - 1]
                             row.append(value if value is not None else "not collected")
                         except IndexError:
                             row.append("not collected")
@@ -124,22 +103,16 @@
         with open(csv_filepath, mode="w", newline="") as round_csv:
             writer = csv.writer(round_csv)
 
-            savable_metrics = (
-                self.simulation_strategy_history.rounds_history.savable_metrics
-            )
+            savable_metrics = self.simulation_strategy_history.rounds_history.savable_metrics
 
             csv_headers = ["round"] + [metric_name for metric_name in savable_metrics]
             writer.writerow(csv_headers)
 
-            for round_num in range(
-                1, self.simulation_strategy_history.strategy_config.num_of_rounds + 1
-            ):
+            for round_num in range(1, self.simulation_strategy_history.strategy_config.num_of_rounds + 1):
                 row = [round_num]
 
                 for metric_name in savable_metrics:
-                    collected_history = self.simulation_strategy_history.rounds_history.get_metric_by_name(
-                        metric_name
-                    )
+                    collected_history = self.simulation_strategy_history.rounds_history.get_metric_by_name(metric_name)
                     try:
                         value = collected_history[round_num - 1]
                         row.append(value if value is not None else "not collected")
@@ -150,100 +123,57 @@
 
     def _save_per_execution_to_csv(self):
         """
-        Save execution summary statistics for all experiments.
-
-        Universal metrics (all experiments):
-            - final_accuracy: Last accuracy value
-            - final_loss: Last loss value
-            - avg_score_calc_time_ms: Average score calculation time
-            - total_rounds: Number of rounds
-            - total_clients: Number of clients
-
-        Defense metrics (only when remove_clients=true):
-            - mean/std for TP, TN, FP, FN, accuracy, precision, recall, f1
+        Save MAD stats per execution:
+            mean for (TP, TN, FP, FN, accuracy, precision, recall, f1)
+                    ± std
         """
 
-        rounds_history = self.simulation_strategy_history.rounds_history
-        config = self.simulation_strategy_history.strategy_config
+        if not self.simulation_strategy_history.strategy_config.remove_clients:
+            return
 
-        csv_filepath = f"{self.new_csv_dirname}/exec_stats_{config.strategy_number}.csv"
-
+        csv_filepath = (
+            f"{self.new_csv_dirname}/"
+            f"exec_stats_{self.simulation_strategy_history.strategy_config.strategy_number}.csv"
+        )
         with open(csv_filepath, mode="w", newline="") as exec_stats:
             writer = csv.writer(exec_stats)
 
-            # Calculate universal metrics
-            final_accuracy = (
-                rounds_history.average_accuracy_history[-1]
-                if rounds_history.average_accuracy_history
-                else 0.0
-            )
-            final_loss = (
-                rounds_history.aggregated_loss_history[-1]
-                if rounds_history.aggregated_loss_history
-                else 0.0
-            )
-            avg_score_time_ms = (
-                np.mean(rounds_history.score_calculation_time_nanos_history) / 1e6
-                if rounds_history.score_calculation_time_nanos_history
-                else 0.0
-            )
+            statsable_metrics = self.simulation_strategy_history.rounds_history.statsable_metrics
 
-            # Build headers and data row
-            csv_headers = [
-                "final_accuracy",
-                "final_loss",
-                "avg_score_calc_time_ms",
-                "total_rounds",
-                "total_clients",
-            ]
+            csv_headers = [f"mean_{metric_name}" for metric_name in statsable_metrics]
+            writer.writerow(csv_headers)
 
-            data_row = [
-                f"{final_accuracy:.6f}",
-                f"{final_loss:.6f}",
-                f"{avg_score_time_ms:.2f}",
-                config.num_of_rounds,
-                config.num_of_clients,
-            ]
+            metric_cells = []
+            started_removing_from = self.simulation_strategy_history.strategy_config.begin_removing_from_round
 
-            # Add defense metrics if client removal is enabled
-            if config.remove_clients:
-                statsable_metrics = rounds_history.statsable_metrics
-                started_removing_from = config.begin_removing_from_round
+            for metric_name in statsable_metrics:
+                collected_history = (
+                    self.simulation_strategy_history.rounds_history.get_metric_by_name(metric_name)[started_removing_from:-1-1]
+                )
 
-                for metric_name in statsable_metrics:
-                    csv_headers.append(f"mean_{metric_name}")
+                metric_mean = np.mean(collected_history) if collected_history else 0.0
+                metric_std = np.std(collected_history) if collected_history else 0.0
 
-                    collected_history = rounds_history.get_metric_by_name(metric_name)[
-                        started_removing_from:-2
-                    ]
-
-                    metric_mean = (
-                        np.mean(collected_history) if collected_history else 0.0
-                    )
-                    metric_std = np.std(collected_history) if collected_history else 0.0
-
-                    # Convert to percentages where appropriate
-                    if metric_name in (
+                if metric_name in (
                         "average_accuracy_history",
                         "removal_accuracy_history",
                         "removal_precision_history",
                         "removal_recall_history",
-                        "removal_f1_history",
-                    ):
-                        metric_mean *= 100
-                        metric_std *= 100
+                        "removal_f1_history"
+                ):
+                    metric_mean *= 100
+                    metric_std *= 100
 
-                    if metric_name in (
+                if metric_name in (
                         "tp_history",
                         "tn_history",
                         "fp_history",
                         "fn_history",
-                    ):
-                        total_cases = config.num_of_clients
-                        metric_mean = metric_mean / total_cases * 100
-                        metric_std = metric_std / total_cases * 100
+                ):
+                    total_cases = self.simulation_strategy_history.strategy_config.num_of_clients
+                    metric_mean = metric_mean / total_cases * 100
+                    metric_std = metric_std / total_cases * 100
 
-                    data_row.append(f"{metric_mean:.2f} ± {metric_std:.2f}")
+                metric_cells.append(f"{metric_mean:.2f} ± {metric_std:.2f}")
 
-            writer.writerow(csv_headers)
-            writer.writerow(data_row)+            writer.writerow(metric_cells)