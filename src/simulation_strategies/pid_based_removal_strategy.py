import numpy as np
import flwr as fl
import torch
import math as m
import matplotlib.pyplot as plt
import logging
import time

from typing import Dict, List, Optional, Tuple, Union

from sklearn.cluster import KMeans
from sklearn.preprocessing import StandardScaler, MinMaxScaler

from flwr.common import FitRes, Parameters, Scalar
from flwr.server.strategy.aggregate import weighted_loss_avg
from flwr.common import EvaluateRes, Scalar, ndarrays_to_parameters
from flwr.server.client_proxy import ClientProxy
from output_handlers.directory_handler import DirectoryHandler

from data_models.round_info import RoundsInfo
from data_models.client_info import ClientInfo
from data_models.simulation_strategy_history import SimulationStrategyHistory


class PIDBasedRemovalStrategy(fl.server.strategy.FedAvg):
    def __init__(
            self,
            remove_clients: bool,
            pid_threshold: float,
            begin_removing_from_round: int,
            ki: float,
            kd: float,
            kp: float,
            strategy_history: SimulationStrategyHistory,
            network_model,
            *args,
            **kwargs
    ):
        super().__init__(*args, **kwargs)
        self.client_pids = {}
        self.client_distance_sums = {}
        self.client_distances = {}
        self.current_round = 0
        self.removed_client_ids = set()

        self.remove_clients = remove_clients
        self.pid_threshold = pid_threshold
        self.begin_removing_from_round = begin_removing_from_round

        self.ki = ki
        self.kd = kd
        self.kp = kp

        self.current_threshold = pid_threshold
        self.rounds_history = {}

<<<<<<< HEAD
        self.strategy_history = strategy_history

        self.network_model = network_model

    def initialize_parameters(self, client_manager):
        parameters = ndarrays_to_parameters([param.detach().numpy() for param in self.network_model.parameters()])
        return parameters

    def calculate_single_client_pid(self, client_id, distance):
=======
        # Create a logger
        self.logger = logging.getLogger("my_logger")
        self.logger.setLevel(logging.INFO)  # Set the logging level (DEBUG, INFO, WARNING, ERROR, CRITICAL)

        # Create handlers
        out_dir = DirectoryHandler.dirname
        file_handler = logging.FileHandler(f"{out_dir}/output.log")
        console_handler = logging.StreamHandler()

        # Add the handlers to the logger
        self.logger.addHandler(file_handler)
        self.logger.addHandler(console_handler)

    def calculate_pid(self, client_id, distance):
>>>>>>> 20914a6d
        """Calculate pid."""

        p = distance * self.kp

        if self.current_round == 1:
            return p
        else:
            curr_sum = self.client_distance_sums.get(client_id, 0)
            i = curr_sum * self.ki
            prev_distance = self.client_distances.get(client_id, 0)
            d = self.kd * (distance-prev_distance) 
            
            return p + i + d
        
    def calculate_all_pid_scores(self, results, normalized_distances) -> List[float]:
        pid_scores = []
        for i, (client_proxy, _) in enumerate(results):
            client_id = client_proxy.cid
            curr_dist = normalized_distances[i][0]

            new_PID = self.calculate_single_client_pid(client_id, curr_dist)
            self.client_pids[client_id] = new_PID
            pid_scores.append(new_PID)
        return pid_scores

    @staticmethod
    def cosine_similarity(tensor1, tensor2):
        """Calculate cosine similarity."""

        dot_product = torch.dot(tensor1, tensor2)
        norm1 = torch.norm(tensor1)
        norm2 = torch.norm(tensor2)
        return dot_product / (norm1 * norm2)

    def aggregate_fit(
            self,
            server_round: int,
            results: List[Tuple[fl.server.client_proxy.ClientProxy, fl.common.FitRes]],
            failures: List[Union[Tuple[ClientProxy, FitRes], BaseException]],
    ) -> Tuple[Optional[Parameters], Dict[str, Scalar]]:
        self.current_round += 1
        self.rounds_history[f'{self.current_round}'] = {}
        aggregate_clients = []

        for result in results:
            client_id = result[0].cid
            if client_id not in self.removed_client_ids:
                aggregate_clients.append(result)

        aggregated_parameters, aggregated_metrics = super().aggregate_fit(server_round, aggregate_clients, failures)

        # clustering
        clustering_param_data = []
        for client_proxy, fit_res in results:
            client_params = fl.common.parameters_to_ndarrays(fit_res.parameters)

            params_tensor_list = [torch.Tensor(arr) for arr in client_params]
            flattened_param_list = [param.flatten() for param in params_tensor_list]
            param_tensor = torch.cat(flattened_param_list)
            # extract mean of weights and bias of the last layer (fc3)
            clustering_param_data.append(param_tensor)

        # perform clustering
        X = np.array(clustering_param_data)
        kmeans = KMeans(n_clusters=1, init='k-means++').fit(X)
        distances = kmeans.transform(X)

        scaler = MinMaxScaler()
        scaler.fit(distances)
        normalized_distances = scaler.transform(distances)

        self.rounds_history[f'{self.current_round}']['client_info'] = {}

        time_start_calc = time.time_ns()
        pids = self.calculate_all_pid_scores(results, normalized_distances)
        time_end_calc = time.time_ns()
        self.rounds_history[f'{self.current_round}']['round_info'] = {}
        self.rounds_history[f'{self.current_round}']['round_info']['score_calculation_time_nanos'] = time_end_calc - time_start_calc

        self.strategy_history.insert_round_history_entry(score_calculation_time_nanos=time_end_calc - time_start_calc)

        self.rounds_history[f'{self.current_round}']['client_info'] = {}

        counted_pids = []
        for i, (client_proxy, _) in enumerate(results):
            client_id = client_proxy.cid
            curr_dist = normalized_distances[i][0]

            new_PID = pids[i]
            self.client_pids[client_id] = new_PID

            if not client_id in self.removed_client_ids:
                counted_pids.append(new_PID)

            self.client_distances[client_id] = curr_dist
            curr_sum = self.client_distance_sums.get(client_id, 0)
            self.client_distance_sums[client_id] = curr_dist + curr_sum

            self.rounds_history[f'{self.current_round}']['client_info'][f'client_{client_id}'] = {}
            self.rounds_history[f'{self.current_round}']['client_info'][f'client_{client_id}']['removal_criterion'] = float(new_PID)
            self.rounds_history[f'{self.current_round}']['client_info'][f'client_{client_id}']['absolute_distance'] = float(distances[i][0])
            self.rounds_history[f'{self.current_round}']['client_info'][f'client_{client_id}']['normalized_distance'] = float(normalized_distances[i][0])

            self.strategy_history.insert_single_client_history_entry(
                current_round=self.current_round,
                client_id=int(client_id),
                removal_criterion=float(new_PID),
                absolute_distance=float(distances[i][0])
            )

            if self.current_round == 1:
                self.rounds_history[f'{self.current_round}']['client_info'][f'client_{client_id}']['is_removed'] = False
            else:
                self.rounds_history[f'{self.current_round}']['client_info'][f'client_{client_id}']['is_removed'] = (
                    self.rounds_history[f'{self.current_round - 1}']['client_info'][f'client_{client_id}']['is_removed']
                )

            self.logger.info(
                f'Aggregation round: {server_round} '
                f'Client ID: {client_id} '
                f'PID: {new_PID} '
                f'Normalized Distance: {normalized_distances[i][0]} '
            )

        pid_avg = np.mean(counted_pids)
        pid_std = np.std(counted_pids)
        self.rounds_history[f'{self.current_round}']['average'] = pid_avg
        self.rounds_history[f'{self.current_round}']['standard_deviation'] = pid_std
        self.current_threshold = pid_avg + (2 * pid_std)

<<<<<<< HEAD
        self.strategy_history.insert_round_history_entry(removal_threshold=self.current_threshold)

        logging.debug(self.current_threshold)
=======
        self.logger.info(f"REMOVAL THRESHOLD: {self.current_threshold}")
>>>>>>> 20914a6d

        return aggregated_parameters, aggregated_metrics

    def configure_fit(self, server_round, parameters, client_manager):
        # fetch the available clients as a dictionary
        available_clients = client_manager.all()  # dictionary with client IDs as keys and RayActorClientProxy objects as values

        # in the warmup rounds, select all clients
        if self.current_round <= self.begin_removing_from_round - 1:
            fit_ins = fl.common.FitIns(parameters, {})
            return [(client, fit_ins) for client in available_clients.values()]

        # fetch the Trust and Reputation scores for all available clients
        client_pids = {client_id: self.client_pids.get(client_id, 0) for client_id in available_clients.keys()}

<<<<<<< HEAD
        if self.remove_clients:
            # remove clients with PID lower than threshold.
            for client_id, pid in client_pids.items():
                if pid > self.current_threshold and client_id not in self.removed_client_ids:
                    logging.info(f"Removing client with PID greater than Threshold: {client_id}")
                    # add this client to the removed_clients list
                    self.removed_client_ids.add(client_id)
                    self.rounds_history[f'{self.current_round}']['client_info'][f'client_{client_id}']['is_removed'] = True
                    self.strategy_history.insert_single_client_history_entry(
                        current_round=self.current_round, client_id=int(client_id), aggregation_participation=0
                    )

                else:
                    self.strategy_history.insert_single_client_history_entry(
                        current_round=self.current_round, client_id=int(client_id), aggregation_participation=1
                    )
=======
        if self.remove_clients: # and len(self.removed_client_ids) < 2:
            # in the first round after warmup, remove the client with the highest PID
            if self.current_round == self.begin_removing_from_round and False:
                highest_pid_client = max(client_pids, key=client_pids.get)
                self.logger.info(f"Removing client with highest PID: {highest_pid_client}")
                # add this client to the removed_clients list
                self.removed_client_ids.add(highest_pid_client)
                self.rounds_history[f'{self.current_round}']['client_info'][f'client_{highest_pid_client}']['is_removed'] = True

            else:
                # remove clients with PID higher than threshold.
                for client_id, pid in client_pids.items():
                    if pid > self.current_threshold and client_id not in self.removed_client_ids:
                        self.logger.info(f"Removing client with PID greater than Threshold: {client_id}")
                        # add this client to the removed_clients list
                        self.removed_client_ids.add(client_id)
                        self.rounds_history[f'{self.current_round}']['client_info'][f'client_{client_id}']['is_removed'] = True

>>>>>>> 20914a6d

        self.logger.info(f"removed clients are : {self.removed_client_ids}")

        # select clients based on updated PID and available clients
        sorted_client_ids = sorted(client_pids, key=client_pids.get, reverse=True)
        selected_client_ids = sorted_client_ids

        # create training configurations for selected clients
        fit_ins = fl.common.FitIns(parameters, {})
        return [(available_clients[cid], fit_ins) for cid in selected_client_ids if cid in available_clients]

    def aggregate_evaluate(
            self,
            server_round: int,
            results: List[Tuple[ClientProxy, EvaluateRes]],
            failures: List[Tuple[Union[ClientProxy, EvaluateRes], BaseException]]
    ) -> Tuple[Optional[float], Dict[str, Scalar]]:

        self.logger.info('\n' + '-' * 50 + f'AGGREGATION ROUND {server_round}' + '-' * 50)
        for client_result in results:
            cid = client_result[0].cid
            accuracy_matrix = client_result[1].metrics
            accuracy_matrix['cid'] = cid

            self.rounds_history[f'{self.current_round}']['client_info'][f'client_{cid}']['accuracy'] = accuracy_matrix['accuracy']
            self.strategy_history.insert_single_client_history_entry(
                client_id=int(cid),
                current_round=self.current_round,
                accuracy=accuracy_matrix['accuracy']
            )

        if not results:
            return None, {}

        aggregate_value = []
        number_of_clients_in_loss_calc = 0

        for client_metadata, evaluate_res in results:
            self.rounds_history[f'{self.current_round}']['client_info'][f'client_{client_metadata.cid}']['loss'] = evaluate_res.loss

            self.strategy_history.insert_single_client_history_entry(
                client_id=int(client_metadata.cid),
                current_round=self.current_round,
                loss=evaluate_res.loss
            )

            if client_metadata.cid not in self.removed_client_ids:
                aggregate_value.append((evaluate_res.num_examples, evaluate_res.loss))
                number_of_clients_in_loss_calc += 1

        loss_aggregated = weighted_loss_avg(aggregate_value)

        for result in results:
            logging.debug(f'Client ID: {result[0].cid}')
            logging.debug(f'Metrics: {result[1].metrics}')
            logging.debug(f'Loss: {result[1].loss}')

        metrics_aggregated = {}

        self.logger.info(
            f'Round: {server_round} '
            f'Number of aggregated clients: {number_of_clients_in_loss_calc} '
            f'Aggregated loss: {loss_aggregated} '
        )

        return loss_aggregated, metrics_aggregated<|MERGE_RESOLUTION|>--- conflicted
+++ resolved
@@ -54,17 +54,10 @@
         self.current_threshold = pid_threshold
         self.rounds_history = {}
 
-<<<<<<< HEAD
         self.strategy_history = strategy_history
 
         self.network_model = network_model
 
-    def initialize_parameters(self, client_manager):
-        parameters = ndarrays_to_parameters([param.detach().numpy() for param in self.network_model.parameters()])
-        return parameters
-
-    def calculate_single_client_pid(self, client_id, distance):
-=======
         # Create a logger
         self.logger = logging.getLogger("my_logger")
         self.logger.setLevel(logging.INFO)  # Set the logging level (DEBUG, INFO, WARNING, ERROR, CRITICAL)
@@ -78,8 +71,11 @@
         self.logger.addHandler(file_handler)
         self.logger.addHandler(console_handler)
 
-    def calculate_pid(self, client_id, distance):
->>>>>>> 20914a6d
+    def initialize_parameters(self, client_manager):
+        parameters = ndarrays_to_parameters([param.detach().numpy() for param in self.network_model.parameters()])
+        return parameters
+
+    def calculate_single_client_pid(self, client_id, distance):
         """Calculate pid."""
 
         p = distance * self.kp
@@ -210,13 +206,9 @@
         self.rounds_history[f'{self.current_round}']['standard_deviation'] = pid_std
         self.current_threshold = pid_avg + (2 * pid_std)
 
-<<<<<<< HEAD
         self.strategy_history.insert_round_history_entry(removal_threshold=self.current_threshold)
 
-        logging.debug(self.current_threshold)
-=======
         self.logger.info(f"REMOVAL THRESHOLD: {self.current_threshold}")
->>>>>>> 20914a6d
 
         return aggregated_parameters, aggregated_metrics
 
@@ -232,7 +224,6 @@
         # fetch the Trust and Reputation scores for all available clients
         client_pids = {client_id: self.client_pids.get(client_id, 0) for client_id in available_clients.keys()}
 
-<<<<<<< HEAD
         if self.remove_clients:
             # remove clients with PID lower than threshold.
             for client_id, pid in client_pids.items():
@@ -249,26 +240,6 @@
                     self.strategy_history.insert_single_client_history_entry(
                         current_round=self.current_round, client_id=int(client_id), aggregation_participation=1
                     )
-=======
-        if self.remove_clients: # and len(self.removed_client_ids) < 2:
-            # in the first round after warmup, remove the client with the highest PID
-            if self.current_round == self.begin_removing_from_round and False:
-                highest_pid_client = max(client_pids, key=client_pids.get)
-                self.logger.info(f"Removing client with highest PID: {highest_pid_client}")
-                # add this client to the removed_clients list
-                self.removed_client_ids.add(highest_pid_client)
-                self.rounds_history[f'{self.current_round}']['client_info'][f'client_{highest_pid_client}']['is_removed'] = True
-
-            else:
-                # remove clients with PID higher than threshold.
-                for client_id, pid in client_pids.items():
-                    if pid > self.current_threshold and client_id not in self.removed_client_ids:
-                        self.logger.info(f"Removing client with PID greater than Threshold: {client_id}")
-                        # add this client to the removed_clients list
-                        self.removed_client_ids.add(client_id)
-                        self.rounds_history[f'{self.current_round}']['client_info'][f'client_{client_id}']['is_removed'] = True
-
->>>>>>> 20914a6d
 
         self.logger.info(f"removed clients are : {self.removed_client_ids}")
 
