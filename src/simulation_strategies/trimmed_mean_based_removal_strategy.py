import logging
from typing import Dict, List, Optional, Set, Tuple, Union

<<<<<<< HEAD
import flwr as fl
import numpy as np
from flwr.common import (
    EvaluateRes,
    Parameters,
    Scalar,
    ndarrays_to_parameters,
    parameters_to_ndarrays,
)
=======
from typing import Optional, Union

from flwr.common import FitRes, Parameters, Scalar
from flwr.server.strategy.aggregate import weighted_loss_avg
from flwr.common import EvaluateRes, Scalar
from flwr.common import parameters_to_ndarrays, ndarrays_to_parameters, FitRes
>>>>>>> 4c2d40da
from flwr.server.client_proxy import ClientProxy
from flwr.server.strategy.aggregate import weighted_loss_avg
from flwr.server.strategy.fedavg import FedAvg

from src.data_models.simulation_strategy_history import SimulationStrategyHistory


class TrimmedMeanBasedRemovalStrategy(FedAvg):
    def __init__(
        self,
        remove_clients: bool,
        begin_removing_from_round: int,
        strategy_history: SimulationStrategyHistory,
        trim_ratio: float = 0.1,
        *args,
        **kwargs,
    ):
        super().__init__(*args, **kwargs)
        self.remove_clients = remove_clients
        self.begin_removing_from_round = begin_removing_from_round
        self.trim_ratio = trim_ratio
        self.current_round = 0
        self.client_scores = {}

        self.strategy_history = strategy_history

    def aggregate_fit(
<<<<<<< HEAD
        self, server_round: int, results: List[Tuple], failures: List[BaseException]
    ) -> Tuple[Optional[Union[ndarrays_to_parameters, bytes]], Dict[str, Scalar]]:
=======
            self,
            server_round: int,
            results: list[tuple],
            failures: list[BaseException]
    ) -> tuple[Optional[Union[ndarrays_to_parameters, bytes]], dict[str, Scalar]]:

>>>>>>> 4c2d40da
        self.current_round += 1

        # Update client.is_malicious based on attack_schedule for dynamic attacks
        if self.strategy_history:
            self.strategy_history.update_client_malicious_status(server_round)

        if not results:
            return None, {}

        # Extract weights and client IDs
        weights_results = [
            (
                parameters_to_ndarrays(fit_res.parameters),
                fit_res.num_examples,
                client.cid,
            )
            for client, fit_res in results
        ]

        num_clients = len(weights_results)
        num_trim = int(self.trim_ratio * num_clients)

        if num_trim == 0:
            # No trimming needed
<<<<<<< HEAD
            aggregated_weights = self._average_weights(
                [w for w, _, _ in weights_results]
            )
=======
            aggregated_weights = self._average_weights([w for w, _, _ in weights_results])

            # Store trim_frequency = 0.0 for all clients
            for cid in participating_clients:
                self.client_scores[cid] = 0.0
                self.strategy_history.insert_single_client_history_entry(
                    current_round=self.current_round,
                    client_id=int(cid),
                    removal_criterion=0.0
                )

>>>>>>> 4c2d40da
            self.strategy_history.update_client_participation(
                current_round=self.current_round, removed_client_ids=set()
            )
            return ndarrays_to_parameters(aggregated_weights), {}

        # Transpose weights for each layer
        weights_by_layer = list(zip(*[w for w, _, _ in weights_results]))
        aggregated = []

        trimmed_clients: set[str] = set()

        # Track trim frequency per client for removal_criterion
        client_trim_counts = {cid: 0 for _, _, cid in weights_results}
        total_parameters = 0

        for layer_weights in weights_by_layer:
            stacked = np.stack(layer_weights)  # Shape: (n_clients, layer_shape...)

            # Flatten weights across clients
            trimmed_layer = []
            num_params_in_layer = np.prod(stacked.shape[1:]) if len(stacked.shape) > 1 else 1
            total_parameters += num_params_in_layer

            for i in range(num_params_in_layer):
                # For each scalar value in the layer (if multidimensional)
                values = (
                    stacked
                    if len(stacked.shape) == 1
                    else stacked.reshape((num_clients, -1))[:, i]
                )
                sorted_indices = np.argsort(values)
                trimmed_indices = sorted_indices[num_trim:-num_trim]
                trimmed_values = values[trimmed_indices]
                trimmed_layer.append(np.mean(trimmed_values))

                # Track which clients were trimmed for this parameter
                removed_this_dim = set(
                    weights_results[j][2] for j in sorted_indices[:num_trim]
                ).union(weights_results[j][2] for j in sorted_indices[-num_trim:])
                trimmed_clients.update(removed_this_dim)

                # Increment trim count for each client that was trimmed
                for cid in removed_this_dim:
                    client_trim_counts[cid] += 1

            aggregated.append(np.array(trimmed_layer).reshape(stacked.shape[1:]))

        # Calculate and store trim frequency as removal_criterion
        for cid in participating_clients:
            trim_frequency = client_trim_counts[cid] / total_parameters if total_parameters > 0 else 0.0
            self.client_scores[cid] = trim_frequency

            # Store removal criterion in strategy_history
            self.strategy_history.insert_single_client_history_entry(
                current_round=self.current_round,
                client_id=int(cid),
                removal_criterion=float(trim_frequency)
            )

        # Update strategy history
        self.strategy_history.update_client_participation(
<<<<<<< HEAD
            current_round=self.current_round, removed_client_ids=removed_this_dim
=======
            current_round=self.current_round,
            removed_client_ids=set()
>>>>>>> 4c2d40da
        )

        logging.info(f"clients with trimmed parameters this round: {trimmed_clients}")

        return ndarrays_to_parameters(aggregated), {}

    def configure_fit(
<<<<<<< HEAD
        self, server_round: int, parameters: Parameters, client_manager
    ) -> List[Tuple[ClientProxy, fl.common.FitIns]]:
=======
            self,
            server_round: int,
            parameters: Parameters, client_manager
    ) -> list[tuple[ClientProxy, fl.common.FitIns]]:

>>>>>>> 4c2d40da
        currently_removed_client_ids = set()

        # Fetch available clients as a dictionary.
        available_clients = client_manager.all()

        # Select all clients in the warmup rounds.
        if self.current_round <= self.begin_removing_from_round:
            fit_ins = fl.common.FitIns(parameters, {})
            return [(client, fit_ins) for client in available_clients.values()]

<<<<<<< HEAD
        # Select clients that have not been removed in previous rounds.
        client_scores = {
            client_id: self.client_scores.get(client_id, 0)
            for client_id in available_clients.keys()
        }
=======
        # Build client scores from all available clients
        client_scores = {client_id: self.client_scores.get(client_id, 0) for client_id in available_clients.keys()}
>>>>>>> 4c2d40da

        if self.remove_clients:
            # Track client with highest score
            client_id = max(client_scores, key=client_scores.get)
            currently_removed_client_ids.add(client_id)

        selected_client_ids = sorted(client_scores, key=client_scores.get, reverse=True)
        fit_ins = fl.common.FitIns(parameters, {})

        return [
            (available_clients[cid], fit_ins)
            for cid in selected_client_ids
            if cid in available_clients
        ]

    def aggregate_evaluate(
<<<<<<< HEAD
        self,
        server_round: int,
        results: List[Tuple[ClientProxy, EvaluateRes]],
        failures: List[Tuple[Union[ClientProxy, EvaluateRes], BaseException]],
    ) -> Tuple[Optional[float], Dict[str, Scalar]]:
        logging.info("\n" + "-" * 50 + f"AGGREGATION ROUND {server_round}" + "-" * 50)
=======
            self,
            server_round: int,
            results: list[tuple[ClientProxy, EvaluateRes]],
            failures: list[tuple[Union[ClientProxy, EvaluateRes], BaseException]]
    ) -> tuple[Optional[float], dict[str, Scalar]]:

        logging.info('\n' + '-' * 50 + f'AGGREGATION ROUND {server_round}' + '-' * 50)
>>>>>>> 4c2d40da

        for client_result in results:
            cid = client_result[0].cid
            accuracy_matrix = client_result[1].metrics

<<<<<<< HEAD
            if cid not in self.removed_client_ids:
                self.strategy_history.insert_single_client_history_entry(
                    client_id=int(cid),
                    current_round=self.current_round,
                    accuracy=accuracy_matrix["accuracy"],
                )
=======
            self.strategy_history.insert_single_client_history_entry(
                client_id=int(cid),
                current_round=self.current_round,
                accuracy=accuracy_matrix['accuracy']
            )
>>>>>>> 4c2d40da

        if not results:
            return None, {}

        aggregate_value = []
        number_of_clients_in_loss_calc = 0

        for client_metadata, evaluate_res in results:
            client_id = client_metadata.cid

            self.strategy_history.insert_single_client_history_entry(
                client_id=int(client_id),
                current_round=self.current_round,
                loss=evaluate_res.loss,
            )

            aggregate_value.append((evaluate_res.num_examples, evaluate_res.loss))
            number_of_clients_in_loss_calc += 1

        loss_aggregated = weighted_loss_avg(aggregate_value)

        self.strategy_history.insert_round_history_entry(
            loss_aggregated=loss_aggregated
        )

        for result in results:
            logging.debug(f"Client ID: {result[0].cid}")
            logging.debug(f"Metrics: {result[1].metrics}")
            logging.debug(f"Loss: {result[1].loss}")

        metrics_aggregated = {}

        logging.info(
            f"Round: {server_round} "
            f"Number of aggregated clients: {number_of_clients_in_loss_calc} "
            f"Aggregated loss: {loss_aggregated} "
        )

        return loss_aggregated, metrics_aggregated

    def _average_weights(self, weights: list[list[np.ndarray]]) -> list[np.ndarray]:
        """Compute average weights."""
        avg_weights = []
        for layers in zip(*weights):
            stacked = np.stack(layers, axis=0)
            avg_weights.append(np.mean(stacked, axis=0))
        return avg_weights<|MERGE_RESOLUTION|>--- conflicted
+++ resolved
@@ -1,26 +1,15 @@
+import time
+import numpy as np
+import flwr as fl
 import logging
-from typing import Dict, List, Optional, Set, Tuple, Union
-
-<<<<<<< HEAD
-import flwr as fl
-import numpy as np
-from flwr.common import (
-    EvaluateRes,
-    Parameters,
-    Scalar,
-    ndarrays_to_parameters,
-    parameters_to_ndarrays,
-)
-=======
+
 from typing import Optional, Union
 
 from flwr.common import FitRes, Parameters, Scalar
 from flwr.server.strategy.aggregate import weighted_loss_avg
 from flwr.common import EvaluateRes, Scalar
 from flwr.common import parameters_to_ndarrays, ndarrays_to_parameters, FitRes
->>>>>>> 4c2d40da
 from flwr.server.client_proxy import ClientProxy
-from flwr.server.strategy.aggregate import weighted_loss_avg
 from flwr.server.strategy.fedavg import FedAvg
 
 from src.data_models.simulation_strategy_history import SimulationStrategyHistory
@@ -28,13 +17,13 @@
 
 class TrimmedMeanBasedRemovalStrategy(FedAvg):
     def __init__(
-        self,
-        remove_clients: bool,
-        begin_removing_from_round: int,
-        strategy_history: SimulationStrategyHistory,
-        trim_ratio: float = 0.1,
-        *args,
-        **kwargs,
+            self,
+            remove_clients: bool,
+            begin_removing_from_round: int,
+            strategy_history: SimulationStrategyHistory,
+            trim_ratio: float = 0.1,
+            *args,
+            **kwargs
     ):
         super().__init__(*args, **kwargs)
         self.remove_clients = remove_clients
@@ -46,17 +35,12 @@
         self.strategy_history = strategy_history
 
     def aggregate_fit(
-<<<<<<< HEAD
-        self, server_round: int, results: List[Tuple], failures: List[BaseException]
-    ) -> Tuple[Optional[Union[ndarrays_to_parameters, bytes]], Dict[str, Scalar]]:
-=======
             self,
             server_round: int,
             results: list[tuple],
             failures: list[BaseException]
     ) -> tuple[Optional[Union[ndarrays_to_parameters, bytes]], dict[str, Scalar]]:
 
->>>>>>> 4c2d40da
         self.current_round += 1
 
         # Update client.is_malicious based on attack_schedule for dynamic attacks
@@ -66,26 +50,18 @@
         if not results:
             return None, {}
 
+        # Track all clients that submitted updates
+        participating_clients = [client.cid for client, _ in results]
+
         # Extract weights and client IDs
-        weights_results = [
-            (
-                parameters_to_ndarrays(fit_res.parameters),
-                fit_res.num_examples,
-                client.cid,
-            )
-            for client, fit_res in results
-        ]
+        weights_results = [(parameters_to_ndarrays(fit_res.parameters), fit_res.num_examples, client.cid)
+                           for client, fit_res in results]
 
         num_clients = len(weights_results)
         num_trim = int(self.trim_ratio * num_clients)
 
         if num_trim == 0:
             # No trimming needed
-<<<<<<< HEAD
-            aggregated_weights = self._average_weights(
-                [w for w, _, _ in weights_results]
-            )
-=======
             aggregated_weights = self._average_weights([w for w, _, _ in weights_results])
 
             # Store trim_frequency = 0.0 for all clients
@@ -97,9 +73,9 @@
                     removal_criterion=0.0
                 )
 
->>>>>>> 4c2d40da
             self.strategy_history.update_client_participation(
-                current_round=self.current_round, removed_client_ids=set()
+                current_round=self.current_round,
+                removed_client_ids=set()
             )
             return ndarrays_to_parameters(aggregated_weights), {}
 
@@ -123,11 +99,7 @@
 
             for i in range(num_params_in_layer):
                 # For each scalar value in the layer (if multidimensional)
-                values = (
-                    stacked
-                    if len(stacked.shape) == 1
-                    else stacked.reshape((num_clients, -1))[:, i]
-                )
+                values = stacked if len(stacked.shape) == 1 else stacked.reshape((num_clients, -1))[:, i]
                 sorted_indices = np.argsort(values)
                 trimmed_indices = sorted_indices[num_trim:-num_trim]
                 trimmed_values = values[trimmed_indices]
@@ -136,7 +108,9 @@
                 # Track which clients were trimmed for this parameter
                 removed_this_dim = set(
                     weights_results[j][2] for j in sorted_indices[:num_trim]
-                ).union(weights_results[j][2] for j in sorted_indices[-num_trim:])
+                ).union(
+                    weights_results[j][2] for j in sorted_indices[-num_trim:]
+                )
                 trimmed_clients.update(removed_this_dim)
 
                 # Increment trim count for each client that was trimmed
@@ -159,12 +133,8 @@
 
         # Update strategy history
         self.strategy_history.update_client_participation(
-<<<<<<< HEAD
-            current_round=self.current_round, removed_client_ids=removed_this_dim
-=======
             current_round=self.current_round,
             removed_client_ids=set()
->>>>>>> 4c2d40da
         )
 
         logging.info(f"clients with trimmed parameters this round: {trimmed_clients}")
@@ -172,16 +142,11 @@
         return ndarrays_to_parameters(aggregated), {}
 
     def configure_fit(
-<<<<<<< HEAD
-        self, server_round: int, parameters: Parameters, client_manager
-    ) -> List[Tuple[ClientProxy, fl.common.FitIns]]:
-=======
             self,
             server_round: int,
             parameters: Parameters, client_manager
     ) -> list[tuple[ClientProxy, fl.common.FitIns]]:
 
->>>>>>> 4c2d40da
         currently_removed_client_ids = set()
 
         # Fetch available clients as a dictionary.
@@ -192,16 +157,8 @@
             fit_ins = fl.common.FitIns(parameters, {})
             return [(client, fit_ins) for client in available_clients.values()]
 
-<<<<<<< HEAD
-        # Select clients that have not been removed in previous rounds.
-        client_scores = {
-            client_id: self.client_scores.get(client_id, 0)
-            for client_id in available_clients.keys()
-        }
-=======
         # Build client scores from all available clients
         client_scores = {client_id: self.client_scores.get(client_id, 0) for client_id in available_clients.keys()}
->>>>>>> 4c2d40da
 
         if self.remove_clients:
             # Track client with highest score
@@ -211,21 +168,9 @@
         selected_client_ids = sorted(client_scores, key=client_scores.get, reverse=True)
         fit_ins = fl.common.FitIns(parameters, {})
 
-        return [
-            (available_clients[cid], fit_ins)
-            for cid in selected_client_ids
-            if cid in available_clients
-        ]
+        return [(available_clients[cid], fit_ins) for cid in selected_client_ids if cid in available_clients]
 
     def aggregate_evaluate(
-<<<<<<< HEAD
-        self,
-        server_round: int,
-        results: List[Tuple[ClientProxy, EvaluateRes]],
-        failures: List[Tuple[Union[ClientProxy, EvaluateRes], BaseException]],
-    ) -> Tuple[Optional[float], Dict[str, Scalar]]:
-        logging.info("\n" + "-" * 50 + f"AGGREGATION ROUND {server_round}" + "-" * 50)
-=======
             self,
             server_round: int,
             results: list[tuple[ClientProxy, EvaluateRes]],
@@ -233,26 +178,16 @@
     ) -> tuple[Optional[float], dict[str, Scalar]]:
 
         logging.info('\n' + '-' * 50 + f'AGGREGATION ROUND {server_round}' + '-' * 50)
->>>>>>> 4c2d40da
 
         for client_result in results:
             cid = client_result[0].cid
             accuracy_matrix = client_result[1].metrics
 
-<<<<<<< HEAD
-            if cid not in self.removed_client_ids:
-                self.strategy_history.insert_single_client_history_entry(
-                    client_id=int(cid),
-                    current_round=self.current_round,
-                    accuracy=accuracy_matrix["accuracy"],
-                )
-=======
             self.strategy_history.insert_single_client_history_entry(
                 client_id=int(cid),
                 current_round=self.current_round,
                 accuracy=accuracy_matrix['accuracy']
             )
->>>>>>> 4c2d40da
 
         if not results:
             return None, {}
@@ -266,7 +201,7 @@
             self.strategy_history.insert_single_client_history_entry(
                 client_id=int(client_id),
                 current_round=self.current_round,
-                loss=evaluate_res.loss,
+                loss=evaluate_res.loss
             )
 
             aggregate_value.append((evaluate_res.num_examples, evaluate_res.loss))
@@ -274,27 +209,26 @@
 
         loss_aggregated = weighted_loss_avg(aggregate_value)
 
-        self.strategy_history.insert_round_history_entry(
-            loss_aggregated=loss_aggregated
-        )
+        self.strategy_history.insert_round_history_entry(loss_aggregated=loss_aggregated)
 
         for result in results:
-            logging.debug(f"Client ID: {result[0].cid}")
-            logging.debug(f"Metrics: {result[1].metrics}")
-            logging.debug(f"Loss: {result[1].loss}")
+            logging.debug(f'Client ID: {result[0].cid}')
+            logging.debug(f'Metrics: {result[1].metrics}')
+            logging.debug(f'Loss: {result[1].loss}')
 
         metrics_aggregated = {}
 
         logging.info(
-            f"Round: {server_round} "
-            f"Number of aggregated clients: {number_of_clients_in_loss_calc} "
-            f"Aggregated loss: {loss_aggregated} "
+            f'Round: {server_round} '
+            f'Number of aggregated clients: {number_of_clients_in_loss_calc} '
+            f'Aggregated loss: {loss_aggregated} '
         )
 
         return loss_aggregated, metrics_aggregated
 
     def _average_weights(self, weights: list[list[np.ndarray]]) -> list[np.ndarray]:
         """Compute average weights."""
+        num_weights = len(weights)
         avg_weights = []
         for layers in zip(*weights):
             stacked = np.stack(layers, axis=0)
