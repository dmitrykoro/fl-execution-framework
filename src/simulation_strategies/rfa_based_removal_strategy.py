import logging
import time
from typing import Dict, List, Optional, Tuple, Union

import flwr as fl
import numpy as np
import torch
<<<<<<< HEAD
from flwr.common import EvaluateRes, FitRes, Parameters, Scalar
=======
import logging
from typing import Optional, Union
from sklearn.cluster import KMeans
from sklearn.preprocessing import MinMaxScaler
from flwr.common import FitRes, Parameters, Scalar
from flwr.server.strategy.aggregate import weighted_loss_avg
from flwr.common import EvaluateRes, Scalar
>>>>>>> 4c2d40da
from flwr.server.client_proxy import ClientProxy
from flwr.server.strategy.aggregate import weighted_loss_avg
from flwr.server.strategy.fedavg import FedAvg
from sklearn.cluster import KMeans
from sklearn.preprocessing import MinMaxScaler


class RFABasedRemovalStrategy(FedAvg):
<<<<<<< HEAD
    def __init__(
        self,
        remove_clients: bool,
        begin_removing_from_round: int,
        weighted_median_factor: float = 1.0,
        *args,
        **kwargs,
    ):
        self.strategy_history = kwargs.pop("strategy_history", None)
=======
    def __init__(self, remove_clients: bool, begin_removing_from_round: int, weighted_median_factor: float = 1.0, *args, **kwargs):
        self.strategy_history = kwargs.pop('strategy_history', None)
        kwargs.pop('num_of_malicious_clients', None)  # RFA doesn't use this parameter
>>>>>>> 4c2d40da
        super().__init__(*args, **kwargs)
        self.remove_clients = remove_clients
        self.begin_removing_from_round = begin_removing_from_round
        self.weighted_median_factor = weighted_median_factor
        self.current_round = 0
        self.removed_client_ids = set()
        self.rounds_history = {}
        self.client_scores = {}

<<<<<<< HEAD
    def aggregate_fit(
        self,
        server_round: int,
        results: List[Tuple[ClientProxy, FitRes]],
        failures: List[Union[Tuple[ClientProxy, FitRes], BaseException]],
    ) -> Tuple[Optional[Parameters], Dict[str, Scalar]]:
=======
    def aggregate_fit(self, server_round: int, results: list[tuple[ClientProxy, FitRes]], failures: list[Union[tuple[ClientProxy, FitRes], BaseException]]) -> tuple[Optional[Parameters], dict[str, Scalar]]:
>>>>>>> 4c2d40da
        if not results:
            return super().aggregate_fit(server_round, results, failures)

        # Increment the current round counter.
        self.current_round += 1
<<<<<<< HEAD
        self.rounds_history[f"{self.current_round}"] = {}
=======

        # Update client.is_malicious based on attack_schedule for dynamic attacks
        if self.strategy_history:
            self.strategy_history.update_client_malicious_status(server_round)

        self.rounds_history[f'{self.current_round}'] = {}
>>>>>>> 4c2d40da
        aggregate_clients = []

        # Filter clients that have not been removed.
        for result in results:
            client_id = result[0].cid
            if client_id not in self.removed_client_ids:
                aggregate_clients.append(result)

        if not aggregate_clients:
            return super().aggregate_fit(server_round, results, failures)

        # Convert parameters to numpy arrays for aggregation.
        param_data = [
            fl.common.parameters_to_ndarrays(fit_res.parameters)
            for _, fit_res in aggregate_clients
        ]
        stacked_params = np.stack(
            [np.concatenate([p.flatten() for p in params]) for params in param_data]
        )

        time_start_calc = time.time_ns()
        # Calculate the geometric median (RFA) and use it as the removal criterion.
        geometric_median = self._geometric_median(stacked_params)
        weighted_geometric_median = geometric_median * self.weighted_median_factor
        time_end_calc = time.time_ns()
        self.rounds_history[f"{self.current_round}"]["round_info"] = {}
        self.rounds_history[f"{self.current_round}"]["round_info"][
            "score_calculation_time_nanos"
        ] = time_end_calc - time_start_calc

        self.rounds_history[f"{self.current_round}"]["client_info"] = {}
        # Perform clustering for monitoring and logging purposes.
        clustering_param_data = []
        for client_proxy, fit_res in results:
            client_params = fl.common.parameters_to_ndarrays(fit_res.parameters)
            params_tensor_list = [torch.Tensor(arr) for arr in client_params]
            flattened_param_list = [param.flatten() for param in params_tensor_list]
            param_tensor = torch.cat(flattened_param_list)
            clustering_param_data.append(param_tensor)

        # Perform clustering using KMeans.
        X = np.array(clustering_param_data)
        kmeans = KMeans(n_clusters=1, init="k-means++").fit(X)
        distances = kmeans.transform(X)

        scaler = MinMaxScaler()
        scaler.fit(distances)
        normalized_distances = scaler.transform(distances)

        # Store the removal criterion (deviation from weighted geometric median) and other info for each client.
        for i, (client_proxy, _) in enumerate(aggregate_clients):
            client_id = client_proxy.cid
            deviation = np.linalg.norm(stacked_params[i] - weighted_geometric_median)
            self.client_scores[client_id] = deviation
            self.rounds_history[f"{self.current_round}"]["client_info"][
                f"client_{client_id}"
            ] = {
                "removal_criterion": deviation,
                "absolute_distance": float(distances[i][0]),
                "normalized_distance": float(normalized_distances[i][0]),
                "is_removed": self.rounds_history.get(f"{self.current_round - 1}", {})
                .get("client_info", {})
                .get(f"client_{client_id}", {})
                .get("is_removed", False),
            }

            logging.info(
                f"Aggregation round: {server_round} Client ID: {client_id} Deviation: {deviation} Normalized Distance: {normalized_distances[i][0]}"
            )

            # Store removal criterion in strategy_history
            self.strategy_history.insert_single_client_history_entry(
                current_round=self.current_round,
                client_id=int(client_id),
                removal_criterion=deviation,
                absolute_distance=float(distances[i][0])
            )

        # Aggregate the parameters using the weighted geometric median.
        aggregated_parameters_list = []
        start_idx = 0
        for param in param_data[0]:
            param_size = param.size
            aggregated_param = np.reshape(
                weighted_geometric_median[start_idx : start_idx + param_size],
                param.shape,
            )
            aggregated_parameters_list.append(aggregated_param)
            start_idx += param_size
        aggregated_parameters = fl.common.ndarrays_to_parameters(
            aggregated_parameters_list
        )
        aggregated_metrics = {}

        return aggregated_parameters, aggregated_metrics

    def _geometric_median(
        self, points: np.ndarray, max_iter: int = 1000, tol: float = 1e-5
    ) -> np.ndarray:
        """
        Calculate the geometric median of a set of points.

        Args:
            points (np.ndarray): Numpy array of points for which the geometric median is to be calculated.
            max_iter (int): Maximum number of iterations for convergence.
            tol (float): Tolerance for convergence.

        Returns:
            np.ndarray: The calculated geometric median.
        """
        median = np.mean(points, axis=0)
        for _ in range(max_iter):
            distances = np.linalg.norm(points - median, axis=1)
            non_zero_distances = distances[distances != 0]
            if len(non_zero_distances) == 0:
                return median
            weights = 1 / np.maximum(distances, tol)
            new_median = np.average(points, axis=0, weights=weights)
            if np.linalg.norm(new_median - median) < tol:
                return new_median
            median = new_median
        return median

<<<<<<< HEAD
    def configure_fit(
        self, server_round: int, parameters: Parameters, client_manager
    ) -> List[Tuple[ClientProxy, fl.common.FitIns]]:
=======
    def configure_fit(self, server_round: int, parameters: Parameters, client_manager) -> list[tuple[ClientProxy, fl.common.FitIns]]:
>>>>>>> 4c2d40da
        # Fetch available clients as a dictionary.
        available_clients = client_manager.all()  # dictionary with client IDs as keys and RayActorClientProxy objects as values

        # Select all clients in the warmup rounds.
        if self.current_round <= self.begin_removing_from_round:
            fit_ins = fl.common.FitIns(parameters, {"server_round": server_round})
            return [(client, fit_ins) for client in available_clients.values()]

        # Select clients that have not been removed in previous rounds.
        client_scores = {
            client_id: self.client_scores.get(client_id, 0)
            for client_id in available_clients.keys()
        }

        if self.remove_clients:
            # Remove clients with the highest deviation if applicable.
            client_id = max(client_scores, key=client_scores.get)
            logging.info(f"Removing client with highest deviation: {client_id}")
            self.removed_client_ids.add(client_id)
            if f"{self.current_round}" not in self.rounds_history:
                self.rounds_history[f"{self.current_round}"] = {"client_info": {}}
            if (
                f"client_{client_id}"
                not in self.rounds_history[f"{self.current_round}"]["client_info"]
            ):
                self.rounds_history[f"{self.current_round}"]["client_info"][
                    f"client_{client_id}"
                ] = {}
            self.rounds_history[f"{self.current_round}"]["client_info"][
                f"client_{client_id}"
            ]["is_removed"] = True

        logging.info(f"removed clients are : {self.removed_client_ids}")

        selected_client_ids = sorted(client_scores, key=client_scores.get, reverse=True)
<<<<<<< HEAD
        fit_ins = fl.common.FitIns(parameters, {})
        return [
            (available_clients[cid], fit_ins)
            for cid in selected_client_ids
            if cid in available_clients
        ]

    def aggregate_evaluate(
        self,
        server_round: int,
        results: List[Tuple[ClientProxy, EvaluateRes]],
        failures: List[Tuple[Union[ClientProxy, EvaluateRes], BaseException]],
    ) -> Tuple[Optional[float], Dict[str, Scalar]]:
        logging.info("\n" + "-" * 50 + f"AGGREGATION ROUND {server_round}" + "-" * 50)
=======
        fit_ins = fl.common.FitIns(parameters, {"server_round": server_round})
        return [(available_clients[cid], fit_ins) for cid in selected_client_ids if cid in available_clients]

    def aggregate_evaluate(
            self,
            server_round: int,
            results: list[tuple[ClientProxy, EvaluateRes]],
            failures: list[tuple[Union[ClientProxy, EvaluateRes], BaseException]]
    ) -> tuple[Optional[float], dict[str, Scalar]]:
        logging.info('\n' + '-' * 50 + f'AGGREGATION ROUND {server_round}' + '-' * 50)
>>>>>>> 4c2d40da

        previous_round = str(self.current_round - 1)
        for client_id in (
            self.rounds_history.get(previous_round, {}).get("client_info", {}).keys()
        ):
            if (
                client_id
                not in self.rounds_history[f"{self.current_round}"]["client_info"]
            ):
                self.rounds_history[f"{self.current_round}"]["client_info"][
                    client_id
                ] = self.rounds_history[previous_round]["client_info"][client_id].copy()
                if client_id in self.removed_client_ids:
                    self.rounds_history[f"{self.current_round}"]["client_info"][
                        client_id
                    ]["accuracy"] = None
                    self.rounds_history[f"{self.current_round}"]["client_info"][
                        client_id
                    ]["loss"] = None

        for client_result in results:
            cid = client_result[0].cid
            accuracy_matrix = client_result[1].metrics

            # Store accuracy in strategy_history
            self.strategy_history.insert_single_client_history_entry(
                client_id=int(cid),
                current_round=self.current_round,
                accuracy=accuracy_matrix.get('accuracy')
            )

            if cid not in self.removed_client_ids:
                self.rounds_history[f"{self.current_round}"]["client_info"][
                    f"client_{cid}"
                ]["accuracy"] = accuracy_matrix.get("accuracy")

        if not results:
            return None, {}

        aggregate_value = []
        number_of_clients_in_loss_calc = 0

        for client_metadata, evaluate_res in results:
            client_id = client_metadata.cid

            # Store loss in strategy_history
            self.strategy_history.insert_single_client_history_entry(
                client_id=int(client_id),
                current_round=self.current_round,
                loss=evaluate_res.loss
            )

            if client_id not in self.removed_client_ids:
                self.rounds_history[f"{self.current_round}"]["client_info"][
                    f"client_{client_id}"
                ]["loss"] = evaluate_res.loss
                aggregate_value.append((evaluate_res.num_examples, evaluate_res.loss))
                number_of_clients_in_loss_calc += 1

        # Ensure at least one client remains for evaluation
        if not aggregate_value:
            logging.warning(
                f'Round {server_round}: No clients available for evaluation '
                f'(all {len(results)} clients removed). Returning None for loss.'
            )
            return None, {}

        loss_aggregated = weighted_loss_avg(aggregate_value)

        # Store aggregated loss in strategy_history
        self.strategy_history.insert_round_history_entry(loss_aggregated=loss_aggregated)

        for result in results:
            logging.debug(f"Client ID: {result[0].cid}")
            logging.debug(f"Metrics: {result[1].metrics}")
            logging.debug(f"Loss: {result[1].loss}")

        metrics_aggregated = {}

        logging.info(
            f"Round: {server_round} "
            f"Number of aggregated clients: {number_of_clients_in_loss_calc} "
            f"Aggregated loss: {loss_aggregated} "
        )

        return loss_aggregated, metrics_aggregated<|MERGE_RESOLUTION|>--- conflicted
+++ resolved
@@ -1,13 +1,7 @@
-import logging
 import time
-from typing import Dict, List, Optional, Tuple, Union
-
+import numpy as np
 import flwr as fl
-import numpy as np
 import torch
-<<<<<<< HEAD
-from flwr.common import EvaluateRes, FitRes, Parameters, Scalar
-=======
 import logging
 from typing import Optional, Union
 from sklearn.cluster import KMeans
@@ -15,30 +9,13 @@
 from flwr.common import FitRes, Parameters, Scalar
 from flwr.server.strategy.aggregate import weighted_loss_avg
 from flwr.common import EvaluateRes, Scalar
->>>>>>> 4c2d40da
 from flwr.server.client_proxy import ClientProxy
-from flwr.server.strategy.aggregate import weighted_loss_avg
 from flwr.server.strategy.fedavg import FedAvg
-from sklearn.cluster import KMeans
-from sklearn.preprocessing import MinMaxScaler
-
 
 class RFABasedRemovalStrategy(FedAvg):
-<<<<<<< HEAD
-    def __init__(
-        self,
-        remove_clients: bool,
-        begin_removing_from_round: int,
-        weighted_median_factor: float = 1.0,
-        *args,
-        **kwargs,
-    ):
-        self.strategy_history = kwargs.pop("strategy_history", None)
-=======
     def __init__(self, remove_clients: bool, begin_removing_from_round: int, weighted_median_factor: float = 1.0, *args, **kwargs):
         self.strategy_history = kwargs.pop('strategy_history', None)
         kwargs.pop('num_of_malicious_clients', None)  # RFA doesn't use this parameter
->>>>>>> 4c2d40da
         super().__init__(*args, **kwargs)
         self.remove_clients = remove_clients
         self.begin_removing_from_round = begin_removing_from_round
@@ -48,31 +25,18 @@
         self.rounds_history = {}
         self.client_scores = {}
 
-<<<<<<< HEAD
-    def aggregate_fit(
-        self,
-        server_round: int,
-        results: List[Tuple[ClientProxy, FitRes]],
-        failures: List[Union[Tuple[ClientProxy, FitRes], BaseException]],
-    ) -> Tuple[Optional[Parameters], Dict[str, Scalar]]:
-=======
     def aggregate_fit(self, server_round: int, results: list[tuple[ClientProxy, FitRes]], failures: list[Union[tuple[ClientProxy, FitRes], BaseException]]) -> tuple[Optional[Parameters], dict[str, Scalar]]:
->>>>>>> 4c2d40da
         if not results:
             return super().aggregate_fit(server_round, results, failures)
 
         # Increment the current round counter.
         self.current_round += 1
-<<<<<<< HEAD
-        self.rounds_history[f"{self.current_round}"] = {}
-=======
 
         # Update client.is_malicious based on attack_schedule for dynamic attacks
         if self.strategy_history:
             self.strategy_history.update_client_malicious_status(server_round)
 
         self.rounds_history[f'{self.current_round}'] = {}
->>>>>>> 4c2d40da
         aggregate_clients = []
 
         # Filter clients that have not been removed.
@@ -80,30 +44,24 @@
             client_id = result[0].cid
             if client_id not in self.removed_client_ids:
                 aggregate_clients.append(result)
-
+        
         if not aggregate_clients:
             return super().aggregate_fit(server_round, results, failures)
 
         # Convert parameters to numpy arrays for aggregation.
-        param_data = [
-            fl.common.parameters_to_ndarrays(fit_res.parameters)
-            for _, fit_res in aggregate_clients
-        ]
-        stacked_params = np.stack(
-            [np.concatenate([p.flatten() for p in params]) for params in param_data]
-        )
-
+        param_data = [fl.common.parameters_to_ndarrays(fit_res.parameters) for _, fit_res in aggregate_clients]
+        stacked_params = np.stack([np.concatenate([p.flatten() for p in params]) for params in param_data])
+
+        
         time_start_calc = time.time_ns()
         # Calculate the geometric median (RFA) and use it as the removal criterion.
         geometric_median = self._geometric_median(stacked_params)
         weighted_geometric_median = geometric_median * self.weighted_median_factor
         time_end_calc = time.time_ns()
-        self.rounds_history[f"{self.current_round}"]["round_info"] = {}
-        self.rounds_history[f"{self.current_round}"]["round_info"][
-            "score_calculation_time_nanos"
-        ] = time_end_calc - time_start_calc
-
-        self.rounds_history[f"{self.current_round}"]["client_info"] = {}
+        self.rounds_history[f'{self.current_round}']['round_info'] = {}
+        self.rounds_history[f'{self.current_round}']['round_info']['score_calculation_time_nanos'] = time_end_calc - time_start_calc
+
+        self.rounds_history[f'{self.current_round}']['client_info'] = {}
         # Perform clustering for monitoring and logging purposes.
         clustering_param_data = []
         for client_proxy, fit_res in results:
@@ -115,7 +73,7 @@
 
         # Perform clustering using KMeans.
         X = np.array(clustering_param_data)
-        kmeans = KMeans(n_clusters=1, init="k-means++").fit(X)
+        kmeans = KMeans(n_clusters=1, init='k-means++').fit(X)
         distances = kmeans.transform(X)
 
         scaler = MinMaxScaler()
@@ -127,21 +85,14 @@
             client_id = client_proxy.cid
             deviation = np.linalg.norm(stacked_params[i] - weighted_geometric_median)
             self.client_scores[client_id] = deviation
-            self.rounds_history[f"{self.current_round}"]["client_info"][
-                f"client_{client_id}"
-            ] = {
-                "removal_criterion": deviation,
-                "absolute_distance": float(distances[i][0]),
-                "normalized_distance": float(normalized_distances[i][0]),
-                "is_removed": self.rounds_history.get(f"{self.current_round - 1}", {})
-                .get("client_info", {})
-                .get(f"client_{client_id}", {})
-                .get("is_removed", False),
+            self.rounds_history[f'{self.current_round}']['client_info'][f'client_{client_id}'] = {
+                'removal_criterion': deviation,
+                'absolute_distance': float(distances[i][0]),
+                'normalized_distance': float(normalized_distances[i][0]),
+                'is_removed': self.rounds_history.get(f'{self.current_round - 1}', {}).get('client_info', {}).get(f'client_{client_id}', {}).get('is_removed', False)
             }
 
-            logging.info(
-                f"Aggregation round: {server_round} Client ID: {client_id} Deviation: {deviation} Normalized Distance: {normalized_distances[i][0]}"
-            )
+            logging.info(f'Aggregation round: {server_round} Client ID: {client_id} Deviation: {deviation} Normalized Distance: {normalized_distances[i][0]}')
 
             # Store removal criterion in strategy_history
             self.strategy_history.insert_single_client_history_entry(
@@ -156,22 +107,15 @@
         start_idx = 0
         for param in param_data[0]:
             param_size = param.size
-            aggregated_param = np.reshape(
-                weighted_geometric_median[start_idx : start_idx + param_size],
-                param.shape,
-            )
+            aggregated_param = np.reshape(weighted_geometric_median[start_idx:start_idx + param_size], param.shape)
             aggregated_parameters_list.append(aggregated_param)
             start_idx += param_size
-        aggregated_parameters = fl.common.ndarrays_to_parameters(
-            aggregated_parameters_list
-        )
+        aggregated_parameters = fl.common.ndarrays_to_parameters(aggregated_parameters_list)
         aggregated_metrics = {}
 
         return aggregated_parameters, aggregated_metrics
 
-    def _geometric_median(
-        self, points: np.ndarray, max_iter: int = 1000, tol: float = 1e-5
-    ) -> np.ndarray:
+    def _geometric_median(self, points: np.ndarray, max_iter: int = 1000, tol: float = 1e-5) -> np.ndarray:
         """
         Calculate the geometric median of a set of points.
 
@@ -196,13 +140,7 @@
             median = new_median
         return median
 
-<<<<<<< HEAD
-    def configure_fit(
-        self, server_round: int, parameters: Parameters, client_manager
-    ) -> List[Tuple[ClientProxy, fl.common.FitIns]]:
-=======
     def configure_fit(self, server_round: int, parameters: Parameters, client_manager) -> list[tuple[ClientProxy, fl.common.FitIns]]:
->>>>>>> 4c2d40da
         # Fetch available clients as a dictionary.
         available_clients = client_manager.all()  # dictionary with client IDs as keys and RayActorClientProxy objects as values
 
@@ -212,48 +150,22 @@
             return [(client, fit_ins) for client in available_clients.values()]
 
         # Select clients that have not been removed in previous rounds.
-        client_scores = {
-            client_id: self.client_scores.get(client_id, 0)
-            for client_id in available_clients.keys()
-        }
+        client_scores = {client_id: self.client_scores.get(client_id, 0) for client_id in available_clients.keys()}
 
         if self.remove_clients:
             # Remove clients with the highest deviation if applicable.
             client_id = max(client_scores, key=client_scores.get)
             logging.info(f"Removing client with highest deviation: {client_id}")
             self.removed_client_ids.add(client_id)
-            if f"{self.current_round}" not in self.rounds_history:
-                self.rounds_history[f"{self.current_round}"] = {"client_info": {}}
-            if (
-                f"client_{client_id}"
-                not in self.rounds_history[f"{self.current_round}"]["client_info"]
-            ):
-                self.rounds_history[f"{self.current_round}"]["client_info"][
-                    f"client_{client_id}"
-                ] = {}
-            self.rounds_history[f"{self.current_round}"]["client_info"][
-                f"client_{client_id}"
-            ]["is_removed"] = True
-
+            if f'{self.current_round}' not in self.rounds_history:
+                self.rounds_history[f'{self.current_round}'] = {'client_info': {}}
+            if f'client_{client_id}' not in self.rounds_history[f'{self.current_round}']['client_info']:
+                self.rounds_history[f'{self.current_round}']['client_info'][f'client_{client_id}'] = {}
+            self.rounds_history[f'{self.current_round}']['client_info'][f'client_{client_id}']['is_removed'] = True
+        
         logging.info(f"removed clients are : {self.removed_client_ids}")
 
         selected_client_ids = sorted(client_scores, key=client_scores.get, reverse=True)
-<<<<<<< HEAD
-        fit_ins = fl.common.FitIns(parameters, {})
-        return [
-            (available_clients[cid], fit_ins)
-            for cid in selected_client_ids
-            if cid in available_clients
-        ]
-
-    def aggregate_evaluate(
-        self,
-        server_round: int,
-        results: List[Tuple[ClientProxy, EvaluateRes]],
-        failures: List[Tuple[Union[ClientProxy, EvaluateRes], BaseException]],
-    ) -> Tuple[Optional[float], Dict[str, Scalar]]:
-        logging.info("\n" + "-" * 50 + f"AGGREGATION ROUND {server_round}" + "-" * 50)
-=======
         fit_ins = fl.common.FitIns(parameters, {"server_round": server_round})
         return [(available_clients[cid], fit_ins) for cid in selected_client_ids if cid in available_clients]
 
@@ -264,26 +176,14 @@
             failures: list[tuple[Union[ClientProxy, EvaluateRes], BaseException]]
     ) -> tuple[Optional[float], dict[str, Scalar]]:
         logging.info('\n' + '-' * 50 + f'AGGREGATION ROUND {server_round}' + '-' * 50)
->>>>>>> 4c2d40da
 
         previous_round = str(self.current_round - 1)
-        for client_id in (
-            self.rounds_history.get(previous_round, {}).get("client_info", {}).keys()
-        ):
-            if (
-                client_id
-                not in self.rounds_history[f"{self.current_round}"]["client_info"]
-            ):
-                self.rounds_history[f"{self.current_round}"]["client_info"][
-                    client_id
-                ] = self.rounds_history[previous_round]["client_info"][client_id].copy()
+        for client_id in self.rounds_history.get(previous_round, {}).get('client_info', {}).keys():
+            if client_id not in self.rounds_history[f'{self.current_round}']['client_info']:
+                self.rounds_history[f'{self.current_round}']['client_info'][client_id] = self.rounds_history[previous_round]['client_info'][client_id].copy()
                 if client_id in self.removed_client_ids:
-                    self.rounds_history[f"{self.current_round}"]["client_info"][
-                        client_id
-                    ]["accuracy"] = None
-                    self.rounds_history[f"{self.current_round}"]["client_info"][
-                        client_id
-                    ]["loss"] = None
+                    self.rounds_history[f'{self.current_round}']['client_info'][client_id]['accuracy'] = None
+                    self.rounds_history[f'{self.current_round}']['client_info'][client_id]['loss'] = None
 
         for client_result in results:
             cid = client_result[0].cid
@@ -297,9 +197,7 @@
             )
 
             if cid not in self.removed_client_ids:
-                self.rounds_history[f"{self.current_round}"]["client_info"][
-                    f"client_{cid}"
-                ]["accuracy"] = accuracy_matrix.get("accuracy")
+                self.rounds_history[f'{self.current_round}']['client_info'][f'client_{cid}']['accuracy'] = accuracy_matrix.get('accuracy')
 
         if not results:
             return None, {}
@@ -318,9 +216,7 @@
             )
 
             if client_id not in self.removed_client_ids:
-                self.rounds_history[f"{self.current_round}"]["client_info"][
-                    f"client_{client_id}"
-                ]["loss"] = evaluate_res.loss
+                self.rounds_history[f'{self.current_round}']['client_info'][f'client_{client_id}']['loss'] = evaluate_res.loss
                 aggregate_value.append((evaluate_res.num_examples, evaluate_res.loss))
                 number_of_clients_in_loss_calc += 1
 
@@ -338,16 +234,16 @@
         self.strategy_history.insert_round_history_entry(loss_aggregated=loss_aggregated)
 
         for result in results:
-            logging.debug(f"Client ID: {result[0].cid}")
-            logging.debug(f"Metrics: {result[1].metrics}")
-            logging.debug(f"Loss: {result[1].loss}")
+            logging.debug(f'Client ID: {result[0].cid}')
+            logging.debug(f'Metrics: {result[1].metrics}')
+            logging.debug(f'Loss: {result[1].loss}')
 
         metrics_aggregated = {}
 
         logging.info(
-            f"Round: {server_round} "
-            f"Number of aggregated clients: {number_of_clients_in_loss_calc} "
-            f"Aggregated loss: {loss_aggregated} "
+            f'Round: {server_round} '
+            f'Number of aggregated clients: {number_of_clients_in_loss_calc} '
+            f'Aggregated loss: {loss_aggregated} '
         )
 
         return loss_aggregated, metrics_aggregated