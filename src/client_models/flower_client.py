--- conflicted
+++ resolved
@@ -1,317 +1,3 @@
-<<<<<<< HEAD
-from collections import OrderedDict
-from typing import List
-
-import flwr as fl
-import numpy as np
-import torch
-from peft import get_peft_model_state_dict, set_peft_model_state_dict
-
-from src.attack_utils.poisoning import apply_poisoning_attack, should_poison_this_round
-
-
-class FlowerClient(fl.client.NumPyClient):
-    def __init__(
-        self,
-        client_id,
-        net,
-        trainloader,
-        valloader,
-        training_device,
-        num_of_client_epochs,
-        model_type="cnn",
-        use_lora=False,
-        num_malicious_clients=0,
-        dynamic_attacks_schedule=None,
-    ):
-        self.client_id = client_id
-        self.net = net
-        self.trainloader = trainloader
-        self.valloader = valloader
-        self.training_device = training_device
-        self.model_type = model_type
-        self.num_of_client_epochs = num_of_client_epochs
-        self.use_lora = use_lora
-        self.num_malicious_clients = num_malicious_clients
-        self.dynamic_attacks_schedule = dynamic_attacks_schedule
-
-    def set_parameters(self, net, parameters: List[np.ndarray]):
-        if self.use_lora:
-            params_dict = zip(get_peft_model_state_dict(net).keys(), parameters)
-            state_dict = OrderedDict({k: torch.Tensor(v) for k, v in params_dict})
-            set_peft_model_state_dict(net, state_dict)
-        else:
-            params_dict = zip(net.state_dict().keys(), parameters)
-            state_dict = OrderedDict({k: torch.Tensor(v) for k, v in params_dict})
-            self.net.load_state_dict(state_dict, strict=False)
-
-    def get_parameters(self, config):
-        if self.use_lora:
-            state_dict = get_peft_model_state_dict(self.net)
-            return [val.cpu().numpy() for val in state_dict.values()]
-        else:
-            return [val.cpu().numpy() for _, val in self.net.state_dict().items()]
-
-    def train(
-        self,
-        net,
-        trainloader,
-        epochs: int,
-        verbose=False,
-        global_params=None,
-        mu=0.01,
-        config=None,
-    ):
-        """Train the network on the training set with optional dynamic poisoning."""
-        current_round = config.get("server_round", 1) if config else 1
-
-        if self.model_type == "cnn":
-            criterion = torch.nn.CrossEntropyLoss()
-            optimizer = torch.optim.Adam(net.parameters())
-            net.train()
-
-            for epoch in range(epochs):
-                correct, total, epoch_loss = 0, 0, 0.0
-
-                for batch in trainloader:
-                    if isinstance(batch, dict):
-                        if "pixel_values" not in batch:
-                            raise ValueError(
-                                f"Expected 'pixel_values' in batch. "
-                                f"Available keys: {list(batch.keys())}"
-                            )
-                        if "labels" not in batch:
-                            raise ValueError(
-                                f"Expected 'labels' in batch. "
-                                f"Available keys: {list(batch.keys())}"
-                            )
-
-                        images = batch["pixel_values"]
-                        labels = batch["labels"]
-
-                        if images.dtype == torch.uint8:
-                            images = images.float() / 255.0
-                    else:
-                        images, labels = batch
-                    should_poison, attack_configs = should_poison_this_round(
-                        current_round, self.client_id, self.dynamic_attacks_schedule
-                    )
-
-                    if should_poison and attack_configs:
-                        for attack_config in attack_configs:
-                            images, labels = apply_poisoning_attack(
-                                images, labels, attack_config
-                            )
-
-                    images, labels = (
-                        images.to(self.training_device),
-                        labels.to(self.training_device),
-                    )
-                    optimizer.zero_grad()
-                    outputs = net(images)
-                    loss = criterion(outputs, labels)
-                    loss.backward()
-                    optimizer.step()
-
-                    # Metrics
-                    epoch_loss += loss
-                    total += labels.size(0)
-                    correct += (torch.max(outputs.data, 1)[1] == labels).sum().item()
-                epoch_loss /= (
-                    len(trainloader.dataset) if len(trainloader.dataset) > 0 else 1
-                )
-                epoch_acc = correct / total if total > 0 else 0.0
-                if verbose:
-                    print(
-                        f"Epoch {epoch + 1}: train loss {epoch_loss}, accuracy {epoch_acc}"
-                    )
-
-            return float(epoch_loss), float(epoch_acc)
-
-        elif self.model_type == "transformer":
-            optimizer = torch.optim.AdamW(net.parameters(), lr=5e-5)
-            net.train()
-
-            for epoch in range(epochs):
-                total_loss = 0
-                correct, total = 0, 0
-
-                for batch_idx, batch in enumerate(trainloader):
-                    should_poison, attack_configs = should_poison_this_round(
-                        current_round, self.client_id, self.dynamic_attacks_schedule
-                    )
-
-                    if should_poison and attack_configs:
-                        for attack_config in attack_configs:
-                            if attack_config.get("type") == "token_replacement":
-                                batch["input_ids"], _ = apply_poisoning_attack(
-                                    batch["input_ids"], batch["labels"], attack_config
-                                )
-
-                    batch = {k: v.to(self.training_device) for k, v in batch.items()}
-                    labels = batch["labels"]
-
-                    outputs = net(**batch)
-                    loss = outputs.loss
-
-                    # Apply FedProx only if global_params are provided
-                    if (
-                        global_params is not None
-                        and self.client_id >= self.num_malicious_clients
-                    ):
-                        local_params = [
-                            torch.tensor(p, device=self.training_device)
-                            for p in self.get_parameters(config={})
-                        ]
-                        prox_term = sum(
-                            torch.norm(lp - gp) ** 2
-                            for lp, gp in zip(local_params, global_params)
-                        )
-                        loss = loss + (mu / 2) * prox_term
-
-                    loss.backward()
-
-                    optimizer.step()
-                    optimizer.zero_grad()
-                    total_loss += loss.item()
-
-                    if hasattr(outputs, "logits"):
-                        preds = torch.argmax(outputs.logits, dim=-1)
-                        mask = labels != -100
-                        correct += (preds[mask] == labels[mask]).sum().item()
-                        total += mask.sum().item()
-
-                epoch_loss = total_loss / len(trainloader)
-                epoch_acc = correct / total if total > 0 else 0
-
-                if verbose:
-                    print(
-                        f"Epoch {epoch + 1}: train loss {epoch_loss}, accuracy {epoch_acc}"
-                    )
-
-            return float(epoch_loss), float(epoch_acc)
-
-        else:
-            raise ValueError(
-                f"Unsupported model type: {self.model_type}. Supported types are 'cnn' and 'mlm'."
-            )
-
-    def test(self, net, testloader):
-        """Evaluate the network on the entire test set."""
-
-        if self.model_type == "cnn":
-            criterion = torch.nn.CrossEntropyLoss()
-            correct, total, loss = 0, 0, 0.0
-            net.eval()
-
-            with torch.no_grad():
-                for batch in testloader:
-                    if isinstance(batch, dict):
-                        if "pixel_values" not in batch:
-                            raise ValueError(
-                                f"Expected 'pixel_values' in batch. "
-                                f"Available keys: {list(batch.keys())}"
-                            )
-                        if "labels" not in batch:
-                            raise ValueError(
-                                f"Expected 'labels' in batch. "
-                                f"Available keys: {list(batch.keys())}"
-                            )
-
-                        images = batch["pixel_values"]
-                        labels = batch["labels"]
-
-                        if images.dtype == torch.uint8:
-                            images = images.float() / 255.0
-                    else:
-                        images, labels = batch
-
-                    images, labels = (
-                        images.to(self.training_device),
-                        labels.to(self.training_device),
-                    )
-                    outputs = net(images)
-                    loss += criterion(outputs, labels).item()
-                    _, predicted = torch.max(outputs.data, 1)
-                    total += labels.size(0)
-                    correct += (predicted == labels).sum().item()
-            loss /= len(testloader.dataset) if len(testloader.dataset) > 0 else 1
-            accuracy = correct / total if total > 0 else 0.0
-            return loss, accuracy
-
-        elif self.model_type == "transformer":
-            net.eval()
-            total_loss = 0
-            correct, total = 0, 0
-
-            with torch.no_grad():
-                for batch in testloader:
-                    batch = {k: v.to(self.training_device) for k, v in batch.items()}
-                    labels = batch["labels"]
-
-                    outputs = net(**batch)
-                    loss = outputs.loss.item()
-                    total_loss += loss
-
-                    if hasattr(outputs, "logits"):
-                        preds = torch.argmax(outputs.logits, dim=-1)
-                        mask = labels != -100
-                        correct += (preds[mask] == labels[mask]).sum().item()
-                        total += mask.sum().item()
-
-            loss = total_loss / len(testloader)
-            accuracy = correct / total if total > 0 else 0
-            return loss, accuracy
-
-        else:
-            raise ValueError(
-                f"Unsupported model type: {self.model_type}. Supported types are 'cnn' and 'mlm'."
-            )
-
-    def fit(self, parameters, config):
-        self.set_parameters(self.net, parameters)
-
-        # Capture global LoRA parameters for FedProx
-        global_params = None
-        if (
-            self.model_type == "transformer"
-            and self.use_lora
-            and self.client_id >= self.num_malicious_clients
-        ):
-            global_params = [
-                torch.tensor(p, device=self.training_device)
-                for p in self.get_parameters(config={})
-            ]
-
-        epoch_loss, epoch_acc = self.train(
-            self.net,
-            self.trainloader,
-            epochs=self.num_of_client_epochs,
-            global_params=global_params,
-            config=config,
-        )
-
-        num_samples = (
-            len(self.trainloader.dataset)
-            if hasattr(self.trainloader, "dataset")
-            else len(self.trainloader)
-        )
-        return (
-            self.get_parameters(config),
-            num_samples,
-            {"loss": epoch_loss, "accuracy": epoch_acc},
-        )
-
-    def evaluate(self, parameters, config):
-        self.set_parameters(self.net, parameters)
-        loss, accuracy = self.test(self.net, self.valloader)
-        num_samples = (
-            len(self.valloader.dataset)
-            if hasattr(self.valloader, "dataset")
-            else len(self.valloader)
-        )
-        return float(loss), num_samples, {"accuracy": float(accuracy)}
-=======
 import logging
 
 import flwr as fl
@@ -649,5 +335,4 @@
         if torch.cuda.is_available():
             torch.cuda.empty_cache()
 
-        return float(loss), len(self.valloader), {"accuracy": float(accuracy)}
->>>>>>> 4c2d40da
+        return float(loss), len(self.valloader), {"accuracy": float(accuracy)}