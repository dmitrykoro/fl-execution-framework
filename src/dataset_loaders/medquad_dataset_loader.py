import glob
<<<<<<< HEAD
import os

=======
import torch
from datasets import load_dataset
from transformers import AutoTokenizer
>>>>>>> 4c2d40da
from torch.utils.data import DataLoader
from transformers import AutoTokenizer, DataCollatorForLanguageModeling

from datasets import load_dataset


class MedQuADDatasetLoader:
<<<<<<< HEAD
    def __init__(
        self,
        dataset_dir: str,
        num_of_clients: int,
        training_subset_fraction: float,
        model_name: str,
        batch_size: int = 16,
        chunk_size: int = 256,
        mlm_probability: float = 0.15,
        num_poisoned_clients: int = 0,
        tokenize_columns=["answer"],
        remove_columns=["answer", "token_type_ids", "question"],
    ):
=======
    def __init__(self,
            dataset_dir: str,
            num_of_clients: int,
            training_subset_fraction: float,
            model_name: str,
            batch_size: int = 16,
            chunk_size: int = 256,
            mlm_probability: float = 0.15,
            num_poisoned_clients: int = 0,
            attack_schedule=None,
            tokenize_columns=["answer"],
            remove_columns=["answer", "token_type_ids", "question"],
        ):
>>>>>>> 4c2d40da
        self.dataset_dir = dataset_dir
        self.num_of_clients = num_of_clients
        self.training_subset_fraction = training_subset_fraction
        self.model_name = model_name
        self.batch_size = batch_size
        self.chunk_size = chunk_size
        self.mlm_probability = mlm_probability
        self.num_poisoned_clients = num_poisoned_clients
        self.attack_schedule = attack_schedule
        self.tokenize_columns = tokenize_columns
        self.remove_columns = remove_columns
<<<<<<< HEAD
=======
        self.tokenizer = None
>>>>>>> 4c2d40da

    def load_datasets(self):
        """
        Loads and tokenizes dataset for masked language modeling (MLM).
        """

        trainloaders = []
        valloaders = []

<<<<<<< HEAD
        tokenizer = AutoTokenizer.from_pretrained(self.model_name)

        poisoned_client_ids = []
        for i in range(self.num_poisoned_clients):
            poisoned_client_ids.append(i)
=======
        self.tokenizer = AutoTokenizer.from_pretrained(self.model_name)
        tokenizer = self.tokenizer

        # Skip filesystem poisoning if attack_schedule is configured
        # (dynamic poisoning will be applied in-memory during training)
        if self.attack_schedule:
            poisoned_client_ids = []
        else:
            poisoned_client_ids = list(range(self.num_poisoned_clients))
>>>>>>> 4c2d40da

        client_folders = [
            d for d in os.listdir(self.dataset_dir) if d.startswith("client_")
        ]
        for client_folder in sorted(
            client_folders, key=lambda string: int(string.split("_")[1])
        ):
            json_files = glob.glob(
                os.path.join(self.dataset_dir, client_folder, "*.json")
            )

            client_dataset = load_dataset("json", data_files=json_files)

            # Tokenize answers
            def tokenize_function(examples):
                texts = [
                    " ".join(row)
                    for row in zip(*[examples[col] for col in self.tokenize_columns])
                ]
                return tokenizer(texts, truncation=False)

            # Chunk tokens into fixed-length blocks
            def chunk_function(examples):
                concatenated = {k: sum(examples[k], []) for k in examples.keys()}
                total_len = len(concatenated["input_ids"])
                total_len = (total_len // self.chunk_size) * self.chunk_size

                result = {
                    k: [
                        t[i : i + self.chunk_size]
                        for i in range(0, total_len, self.chunk_size)
                    ]
                    for k, t in concatenated.items()
                }
                result["labels"] = result["input_ids"].copy()
                return result

            client_dataset = client_dataset.map(tokenize_function, batched=True)
            columns_to_remove = [col for col in self.remove_columns if col in client_dataset["train"].column_names]
            if columns_to_remove:
                client_dataset = client_dataset.remove_columns(columns_to_remove)
            client_dataset = client_dataset.map(chunk_function, batched=True)
            dataset = client_dataset["train"].train_test_split(
                test_size=(1 - self.training_subset_fraction)
            )

            client_folder_num = int(client_folder.split("_")[1])

            # Poisoned clients will have half of their tokens selected for masking
            # then replaced with random tokens

            # DataLoader preparation
            collate_fn = DataCollatorForLanguageModeling(
                tokenizer=tokenizer,
                mlm=True,
                mlm_probability=0.75
                if client_folder_num in poisoned_client_ids
                else self.mlm_probability,
                mask_replace_prob=0
                if client_folder_num in poisoned_client_ids
                else 0.8,
                random_replace_prob=1
                if client_folder_num in poisoned_client_ids
                else 0.1,
            )

            trainloader = DataLoader(
                dataset["train"],
                batch_size=self.batch_size,
                shuffle=True,
                collate_fn=collate_fn,
<<<<<<< HEAD
=======
                num_workers=0,  # Avoid CUDA fork issues
                pin_memory=torch.cuda.is_available()  # Fast GPU transfer
>>>>>>> 4c2d40da
            )
            valloader = DataLoader(
                dataset["test"],
                batch_size=self.batch_size,
                shuffle=False,
                collate_fn=collate_fn,
<<<<<<< HEAD
=======
                num_workers=0,
                pin_memory=torch.cuda.is_available()
>>>>>>> 4c2d40da
            )

            trainloaders.append(trainloader)
            valloaders.append(valloader)

        return trainloaders, valloaders<|MERGE_RESOLUTION|>--- conflicted
+++ resolved
@@ -1,34 +1,12 @@
+import os
 import glob
-<<<<<<< HEAD
-import os
-
-=======
 import torch
 from datasets import load_dataset
 from transformers import AutoTokenizer
->>>>>>> 4c2d40da
 from torch.utils.data import DataLoader
-from transformers import AutoTokenizer, DataCollatorForLanguageModeling
-
-from datasets import load_dataset
-
+from transformers import DataCollatorForLanguageModeling
 
 class MedQuADDatasetLoader:
-<<<<<<< HEAD
-    def __init__(
-        self,
-        dataset_dir: str,
-        num_of_clients: int,
-        training_subset_fraction: float,
-        model_name: str,
-        batch_size: int = 16,
-        chunk_size: int = 256,
-        mlm_probability: float = 0.15,
-        num_poisoned_clients: int = 0,
-        tokenize_columns=["answer"],
-        remove_columns=["answer", "token_type_ids", "question"],
-    ):
-=======
     def __init__(self,
             dataset_dir: str,
             num_of_clients: int,
@@ -42,7 +20,6 @@
             tokenize_columns=["answer"],
             remove_columns=["answer", "token_type_ids", "question"],
         ):
->>>>>>> 4c2d40da
         self.dataset_dir = dataset_dir
         self.num_of_clients = num_of_clients
         self.training_subset_fraction = training_subset_fraction
@@ -54,10 +31,7 @@
         self.attack_schedule = attack_schedule
         self.tokenize_columns = tokenize_columns
         self.remove_columns = remove_columns
-<<<<<<< HEAD
-=======
         self.tokenizer = None
->>>>>>> 4c2d40da
 
     def load_datasets(self):
         """
@@ -67,13 +41,6 @@
         trainloaders = []
         valloaders = []
 
-<<<<<<< HEAD
-        tokenizer = AutoTokenizer.from_pretrained(self.model_name)
-
-        poisoned_client_ids = []
-        for i in range(self.num_poisoned_clients):
-            poisoned_client_ids.append(i)
-=======
         self.tokenizer = AutoTokenizer.from_pretrained(self.model_name)
         tokenizer = self.tokenizer
 
@@ -83,26 +50,17 @@
             poisoned_client_ids = []
         else:
             poisoned_client_ids = list(range(self.num_poisoned_clients))
->>>>>>> 4c2d40da
 
-        client_folders = [
-            d for d in os.listdir(self.dataset_dir) if d.startswith("client_")
-        ]
-        for client_folder in sorted(
-            client_folders, key=lambda string: int(string.split("_")[1])
-        ):
-            json_files = glob.glob(
-                os.path.join(self.dataset_dir, client_folder, "*.json")
-            )
+        client_folders = [d for d in os.listdir(self.dataset_dir) if d.startswith("client_")]
+        for client_folder in sorted(client_folders, key=lambda string: int(string.split("_")[1])):
+            
+            json_files = glob.glob(os.path.join(self.dataset_dir, client_folder, "*.json"))
 
             client_dataset = load_dataset("json", data_files=json_files)
 
             # Tokenize answers
             def tokenize_function(examples):
-                texts = [
-                    " ".join(row)
-                    for row in zip(*[examples[col] for col in self.tokenize_columns])
-                ]
+                texts = [" ".join(row) for row in zip(*[examples[col] for col in self.tokenize_columns])]
                 return tokenizer(texts, truncation=False)
 
             # Chunk tokens into fixed-length blocks
@@ -112,10 +70,7 @@
                 total_len = (total_len // self.chunk_size) * self.chunk_size
 
                 result = {
-                    k: [
-                        t[i : i + self.chunk_size]
-                        for i in range(0, total_len, self.chunk_size)
-                    ]
+                    k: [t[i:i + self.chunk_size] for i in range(0, total_len, self.chunk_size)]
                     for k, t in concatenated.items()
                 }
                 result["labels"] = result["input_ids"].copy()
@@ -126,9 +81,7 @@
             if columns_to_remove:
                 client_dataset = client_dataset.remove_columns(columns_to_remove)
             client_dataset = client_dataset.map(chunk_function, batched=True)
-            dataset = client_dataset["train"].train_test_split(
-                test_size=(1 - self.training_subset_fraction)
-            )
+            dataset = client_dataset["train"].train_test_split(test_size=(1 - self.training_subset_fraction))
 
             client_folder_num = int(client_folder.split("_")[1])
 
@@ -139,15 +92,9 @@
             collate_fn = DataCollatorForLanguageModeling(
                 tokenizer=tokenizer,
                 mlm=True,
-                mlm_probability=0.75
-                if client_folder_num in poisoned_client_ids
-                else self.mlm_probability,
-                mask_replace_prob=0
-                if client_folder_num in poisoned_client_ids
-                else 0.8,
-                random_replace_prob=1
-                if client_folder_num in poisoned_client_ids
-                else 0.1,
+                mlm_probability=.75 if client_folder_num in poisoned_client_ids else self.mlm_probability,
+                mask_replace_prob=0 if client_folder_num in poisoned_client_ids else 0.8,
+                random_replace_prob=1 if client_folder_num in poisoned_client_ids else 0.1,
             )
 
             trainloader = DataLoader(
@@ -155,23 +102,18 @@
                 batch_size=self.batch_size,
                 shuffle=True,
                 collate_fn=collate_fn,
-<<<<<<< HEAD
-=======
                 num_workers=0,  # Avoid CUDA fork issues
                 pin_memory=torch.cuda.is_available()  # Fast GPU transfer
->>>>>>> 4c2d40da
             )
             valloader = DataLoader(
                 dataset["test"],
                 batch_size=self.batch_size,
                 shuffle=False,
                 collate_fn=collate_fn,
-<<<<<<< HEAD
-=======
                 num_workers=0,
                 pin_memory=torch.cuda.is_available()
->>>>>>> 4c2d40da
             )
+
 
             trainloaders.append(trainloader)
             valloaders.append(valloader)
