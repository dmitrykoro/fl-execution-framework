--- conflicted
+++ resolved
@@ -1,18 +1,18 @@
 import os
+import torch
 
-import torch
+from torchvision import datasets, transforms
 from torch.utils.data import DataLoader, random_split
-from torchvision import datasets, transforms
 
 
 class ImageDatasetLoader:
     def __init__(
-        self,
-        transformer: transforms,
-        dataset_dir: str,
-        num_of_clients: int,
-        batch_size: int,
-        training_subset_fraction: float,
+            self,
+            transformer: transforms,
+            dataset_dir: str,
+            num_of_clients: int,
+            batch_size: int,
+            training_subset_fraction: float,
     ) -> None:
         self.transformer = transformer
         self.dataset_dir = dataset_dir
@@ -21,43 +21,25 @@
         self.training_subset_fraction = training_subset_fraction
 
     def load_datasets(self):
-        """Partition and load the dataset for each client."""
+        """Function to partition and load the dataset for each client."""
+
         trainloaders = []
         valloaders = []
 
-        client_folders = [
-            d for d in os.listdir(self.dataset_dir) if d.startswith("client_")
-        ]
+        client_folders = [d for d in os.listdir(self.dataset_dir) if d.startswith("client_")]
+        for client_folder in sorted(client_folders, key=lambda string: int(string.split("_")[1])):
 
-        for client_folder in sorted(
-            client_folders, key=lambda string: int(string.split("_")[1])
-        ):
-            client_dataset = datasets.ImageFolder(
-                root=self.dataset_dir + f"/{client_folder}", transform=self.transformer
-            )
+            client_dataset = datasets.ImageFolder(root=self.dataset_dir + f"/{client_folder}", transform=self.transformer)
 
             train_subset_len = int(len(client_dataset) * self.training_subset_fraction)
-            val_subset_len = len(client_dataset) - train_subset_len
-
-            # Ensure at least 1 sample in validation if possible
-            if val_subset_len == 0 and len(client_dataset) > 1:
-                train_subset_len -= 1
-                val_subset_len = 1
+            val_subset_len = int(len(client_dataset) - train_subset_len)
 
             train_dataset, validation_dataset = random_split(
                 client_dataset,
                 [train_subset_len, val_subset_len],
-                torch.Generator().manual_seed(42),
+                torch.Generator().manual_seed(42)
             )
 
-<<<<<<< HEAD
-            trainloaders.append(
-                DataLoader(train_dataset, batch_size=self.batch_size, shuffle=True)
-            )
-            valloaders.append(
-                DataLoader(validation_dataset, batch_size=self.batch_size)
-            )
-=======
             trainloaders.append(DataLoader(
                 train_dataset,
                 batch_size=self.batch_size,
@@ -72,6 +54,5 @@
                 num_workers=0,
                 pin_memory=torch.cuda.is_available()
             ))
->>>>>>> 4c2d40da
 
         return trainloaders, valloaders