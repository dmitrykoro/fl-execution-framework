--- conflicted
+++ resolved
@@ -2,26 +2,6 @@
 import json
 import logging
 import os
-<<<<<<< HEAD
-import sys
-
-import torch
-
-from src.config_loaders.config_loader import ConfigLoader
-from src.data_models.simulation_strategy_config import StrategyConfig
-from src.dataset_handlers.dataset_handler import DatasetHandler
-from src.federated_simulation import FederatedSimulation
-from src.output_handlers import new_plot_handler
-from src.output_handlers.directory_handler import DirectoryHandler
-
-
-def _serialize_config_for_logging(config_dict: dict) -> str:
-    """Serialize config dict to JSON, converting torch.device to string."""
-    serializable_dict = config_dict.copy()
-    if isinstance(serializable_dict.get("training_device"), torch.device):
-        serializable_dict["training_device"] = str(serializable_dict["training_device"])
-    return json.dumps(serializable_dict, indent=4)
-=======
 import time
 import torch
 import gc
@@ -40,7 +20,6 @@
 from src.federated_simulation import FederatedSimulation
 from src.data_models.simulation_strategy_config import StrategyConfig
 from src.dataset_handlers.dataset_handler import DatasetHandler
->>>>>>> 4c2d40da
 
 
 def _serialize_config_for_logging(config_dict: dict) -> str:
@@ -77,16 +56,12 @@
 
 
 class SimulationRunner:
-<<<<<<< HEAD
-    def __init__(self, config_filename: str) -> None:
-=======
     def __init__(
             self,
             config_filename: str,
             log_level: str = "INFO"
     ) -> None:
 
->>>>>>> 4c2d40da
         # Configure logging only if not already configured
         if not logging.getLogger().hasHandlers():
             logging.basicConfig(
@@ -98,24 +73,13 @@
         flwr_logger = logging.getLogger("flwr")
         flwr_logger.propagate = False
 
-        # Check if config_filename is an absolute path or a relative filename
-        if os.path.isabs(config_filename):
-            usecase_config_path = config_filename
-            # For API runs, use the directory containing the config as output dir
-            output_dir = os.path.dirname(config_filename)
-        else:
-            usecase_config_path = f"config/simulation_strategies/{config_filename}"
-            output_dir = None  # Use default timestamp-based directory
-
         self._config_loader = ConfigLoader(
-            usecase_config_path=usecase_config_path,
-            dataset_config_path="config/dataset_keyword_to_dataset_dir.json",
+            usecase_config_path=f"config/simulation_strategies/{config_filename}",
+            dataset_config_path=f"config/dataset_keyword_to_dataset_dir.json"
         )
-        self._simulation_strategy_config_dicts = (
-            self._config_loader.get_usecase_config_list()
-        )
+        self._simulation_strategy_config_dicts = self._config_loader.get_usecase_config_list()
         self._dataset_config_list = self._config_loader.get_dataset_config_list()
-        self._directory_handler = DirectoryHandler(output_dir=output_dir)
+        self._directory_handler = DirectoryHandler()
 
     def run(self):
         """Run simulations according to the specified usecase config"""
@@ -127,56 +91,9 @@
         executed_simulation_strategies = []
 
         for strategy_config_dict, strategy_number in zip(
-            self._simulation_strategy_config_dicts,
-            range(len(self._simulation_strategy_config_dicts)),
+                self._simulation_strategy_config_dicts,
+                range(len(self._simulation_strategy_config_dicts))
         ):
-<<<<<<< HEAD
-            logging.info(
-                "\n"
-                + "-" * 50
-                + "Executing new strategy"
-                + "-" * 50
-                + "\n"
-                + "Strategy config:\n"
-                + _serialize_config_for_logging(strategy_config_dict)
-            )
-
-            strategy_config = StrategyConfig.from_dict(strategy_config_dict)
-            setattr(strategy_config, "strategy_number", strategy_number)
-
-            self._directory_handler.assign_dataset_dir(strategy_number)
-
-            dataset_handler = DatasetHandler(
-                strategy_config=strategy_config,
-                directory_handler=self._directory_handler,
-                dataset_config_list=self._dataset_config_list,
-            )
-            dataset_handler.setup_dataset()
-
-            simulation_strategy = FederatedSimulation(
-                strategy_config=strategy_config,
-                dataset_dir=self._directory_handler.dataset_dir,
-                dataset_handler=dataset_handler,
-            )
-            simulation_strategy.run_simulation()
-
-            executed_simulation_strategies.append(simulation_strategy)
-
-            # generate per-client plots
-            new_plot_handler.show_plots_within_strategy(
-                simulation_strategy, self._directory_handler
-            )
-            new_plot_handler.export_plot_data_json(
-                simulation_strategy, self._directory_handler
-            )
-
-            simulation_strategy.strategy_history.calculate_additional_rounds_data()
-            self._directory_handler.save_csv_and_config(
-                simulation_strategy.strategy_history
-            )
-
-            dataset_handler.teardown_dataset()
-=======
             dataset_handler = None
             simulation_strategy = None
 
@@ -244,29 +161,14 @@
                 # Force garbage collection to free memory
                 gc.collect()
                 logging.debug("Garbage collection completed")
->>>>>>> 4c2d40da
 
         # after all strategies are executed, show comparison averaging plots
-        new_plot_handler.show_inter_strategy_plots(
-            executed_simulation_strategies, self._directory_handler
-        )
+        new_plot_handler.show_inter_strategy_plots(executed_simulation_strategies, self._directory_handler)
 
 
 if __name__ == "__main__":
-<<<<<<< HEAD
-    """Put the filename of the json strategy from config/simulation_strategies here"""
-    # Check if a config file path was provided via command line
-    if len(sys.argv) > 1:
-        config_path = sys.argv[1]
-        simulation_runner = SimulationRunner(config_path)
-    else:
-        # Default for manual execution
-        simulation_runner = SimulationRunner("example_strategy_config.json")
-
-=======
     """Run simulation with config file and optional log level."""
     args = parse_arguments()
 
     simulation_runner = SimulationRunner(args.config_filename, args.log_level)
->>>>>>> 4c2d40da
     simulation_runner.run()